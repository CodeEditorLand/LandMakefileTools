{
	"name": "makefile-tools",
	"displayName": "Makefile Tools",
	"version": "0.0.1",
	"private": false,
	"description": "Provide makefile support in VS Code: C/C++ IntelliSense, build, debug/run.",
<<<<<<< HEAD
	"homepage": "https://github.com/CodeEditorLand/Foundation#readme",
	"bugs": {
		"url": "https://github.com/CodeEditorLand/Foundation/issues"
	},
	"repository": {
		"type": "git",
		"url": "git+https://github.com/CodeEditorLand/Foundation.git"
=======
	"keywords": [
		"land"
	],
	"homepage": "HTTPS://GitHub.Com/CodeEditorLand/LandMakefileTools#readme",
	"bugs": {
		"url": "HTTPS://GitHub.Com/CodeEditorLand/LandMakefileTools/issues"
	},
	"repository": {
		"type": "git",
		"url": "git+HTTPS://github.com/CodeEditorLand/LandMakefileTools.git"
>>>>>>> c65568c6
	},
	"license": "SEE LICENSE IN LICENSE",
	"qna": "https://github.com/Microsoft/vscode-makefile-tools/issues",
	"author": {
<<<<<<< HEAD
		"name": "Playform",
		"email": "Hello@Playform.Cloud",
		"url": "https://playform.cloud"
=======
		"name": "🌆 — Land —",
		"email": "Land@PlayForm.Cloud",
		"url": "HTTPS://Land.PlayForm.Cloud"
>>>>>>> c65568c6
	},
	"type": "module",
	"main": "./dist/main",
	"scripts": {
<<<<<<< HEAD
=======
		"Document": "Document 'Source/**/*.ts'",
>>>>>>> c65568c6
		"bundle-assets": "gulp bundle-assets",
		"compile": "yarn install && webpack --mode development",
		"compile-production": "yarn install && yarn run translations-generate && yarn run bundle-assets && webpack --env BUILD_VSCODE_NLS=true --mode production",
		"compile-watch": "yarn install && webpack --mode development --watch --progress",
<<<<<<< HEAD
		"package": "vsce package --yarn -o makefile-tools.vsix",
		"prepublishOnly": "TypeScriptESBuild 'Source/**/*.ts'",
		"translations-export": "gulp translations-export",
		"translations-generate": "gulp translations-generate",
		"translations-import": "gulp translations-import",
		"vscode:prepublish": "yarn compile-production",
		"watch": "tsc -watch -p ./"
=======
		"prepublishOnly": "Build 'Source/**/*.ts'",
		"translations-export": "gulp translations-export",
		"translations-generate": "gulp translations-generate",
		"translations-import": "gulp translations-import"
>>>>>>> c65568c6
	},
	"contributes": {
		"commands": [
			{
				"command": "makefile.buildTarget",
				"title": "%makefile-tools.command.makefile.buildTarget.title%"
			},
			{
				"command": "makefile.buildCleanTarget",
				"title": "%makefile-tools.command.makefile.buildCleanTarget.title%"
			},
			{
				"command": "makefile.buildAll",
				"title": "%makefile-tools.command.makefile.buildAll.title%"
			},
			{
				"command": "makefile.buildCleanAll",
				"title": "%makefile-tools.command.makefile.buildCleanAll.title%"
			},
			{
				"command": "makefile.launchDebug",
				"title": "%makefile-tools.command.makefile.launchDebug.title%"
			},
			{
				"command": "makefile.launchRun",
				"title": "%makefile-tools.command.makefile.launchRun.title%"
			},
			{
				"command": "makefile.setBuildConfiguration",
				"title": "%makefile-tools.command.makefile.setBuildConfiguration.title%"
			},
			{
				"command": "makefile.setBuildTarget",
				"title": "%makefile-tools.command.makefile.setBuildTarget.title%"
			},
			{
				"command": "makefile.setLaunchConfiguration",
				"title": "%makefile-tools.command.makefile.setLaunchConfiguration.title%"
			},
			{
				"command": "makefile.configure",
				"title": "%makefile-tools.command.makefile.configure.title%"
			},
			{
				"command": "makefile.cleanConfigure",
				"title": "%makefile-tools.command.makefile.cleanConfigure.title%"
			},
			{
				"command": "makefile.preConfigure",
				"title": "%makefile-tools.command.makefile.preConfigure.title%"
			},
			{
				"command": "makefile.postConfigure",
				"title": "%makefile-tools.command.makefile.postConfigure.title%"
			},
			{
				"command": "makefile.outline.buildTarget",
				"icon": {
					"dark": "res/dark/build.svg",
					"light": "res/light/build.svg"
				},
				"title": "%makefile-tools.command.makefile.buildTarget.title%"
			},
			{
				"command": "makefile.outline.buildCleanTarget",
				"title": "%makefile-tools.command.makefile.buildCleanTarget.title%"
			},
			{
				"command": "makefile.outline.launchDebug",
				"enablement": "makefile:localDebugFeature",
				"icon": "$(debug)",
				"title": "%makefile-tools.command.makefile.launchDebug.title%"
			},
			{
				"command": "makefile.outline.launchRun",
				"enablement": "makefile:localRunFeature",
				"icon": "$(run)",
				"title": "%makefile-tools.command.makefile.launchRun.title%"
			},
			{
				"command": "makefile.outline.setBuildConfiguration",
				"icon": "$(notebook-edit)",
				"title": "%makefile-tools.command.makefile.setBuildConfiguration.title%"
			},
			{
				"command": "makefile.outline.setBuildTarget",
				"icon": "$(notebook-edit)",
				"title": "%makefile-tools.command.makefile.setBuildTarget.title%"
			},
			{
				"command": "makefile.outline.setLaunchConfiguration",
				"icon": "$(notebook-edit)",
				"title": "%makefile-tools.command.makefile.setLaunchConfiguration.title%"
			},
			{
				"command": "makefile.outline.openMakefilePathSetting",
				"icon": "$(notebook-edit)",
				"title": "%makefile-tools.command.makefile.openMakefilePathSetting.title%"
			},
			{
				"command": "makefile.outline.openMakefileFile",
				"icon": "$(open-preview)",
				"title": "%makefile-tools.command.makefile.openMakefileFile.title%"
			},
			{
				"command": "makefile.outline.openMakePathSetting",
				"icon": "$(notebook-edit)",
				"title": "%makefile-tools.command.makefile.openMakePathSetting.title%"
			},
			{
				"command": "makefile.outline.openBuildLogSetting",
				"icon": "$(notebook-edit)",
				"title": "%makefile-tools.command.makefile.openBuildLogSetting.title%"
			},
			{
				"command": "makefile.outline.openBuildLogFile",
				"icon": "$(open-preview)",
				"title": "%makefile-tools.command.makefile.openBuildLogFile.title%"
			},
			{
				"command": "makefile.outline.configure",
				"icon": "$(settings)",
				"title": "%makefile-tools.command.makefile.configure.title%"
			},
			{
				"command": "makefile.outline.cleanConfigure",
				"title": "%makefile-tools.command.makefile.cleanConfigure.title%"
			},
			{
				"command": "makefile.outline.preConfigure",
				"title": "%makefile-tools.command.makefile.preConfigure.title%"
			},
			{
				"command": "makefile.outline.postConfigure",
				"title": "%makefile-tools.command.makefile.postConfigure.title%"
			},
			{
				"command": "makefile.resetState",
				"title": "%makefile-tools.command.makefile.resetState.title%"
			}
		],
		"configuration": {
			"properties": {
				"makefile.additionalCompilerNames": {
					"default": [],
					"description": "%makefile-tools.configuration.makefile.additionalCompilerNames.description%",
					"items": {
						"type": "string"
					},
					"scope": "resource",
					"type": "array"
				},
				"makefile.alwaysPostConfigure": {
					"default": false,
					"description": "%makefile-tools.configuration.makefile.alwaysPostConfigure.description%",
					"scope": "resource",
					"type": "boolean"
				},
				"makefile.alwaysPreConfigure": {
					"default": false,
					"description": "%makefile-tools.configuration.makefile.alwaysPreConfigure.description%",
					"scope": "resource",
					"type": "boolean"
				},
				"makefile.buildBeforeLaunch": {
					"default": true,
					"description": "%makefile-tools.configuration.makefile.buildBeforeLaunch.description%",
					"scope": "resource",
					"type": "boolean"
				},
				"makefile.buildLog": {
					"default": null,
					"description": "%makefile-tools.configuration.makefile.buildLog.description%",
					"scope": "resource",
					"type": "string"
				},
				"makefile.clearOutputBeforeBuild": {
					"default": true,
					"description": "%makefile-tools.configuration.makefile.clearOutputBeforeBuild.description%",
					"scope": "resource",
					"type": "boolean"
				},
				"makefile.compileCommandsPath": {
					"default": null,
					"description": "%makefile-tools.configuration.makefile.compileCommandsPath.description%",
					"scope": "resource",
					"type": "string"
				},
				"makefile.configurationCachePath": {
					"default": "",
					"description": "%makefile-tools.configuration.makefile.configurationCachePath.description%",
					"scope": "resource",
					"type": "string"
				},
				"makefile.configurations": {
					"default": [],
					"description": "%makefile-tools.configuration.makefile.configurations.description%",
					"items": {
						"default": null,
						"properties": {
							"buildLog": {
								"description": "%makefile-tools.configuration.makefile.configurations.buildLog.description%",
								"type": "string"
							},
							"makeArgs": {
								"default": [],
								"description": "%makefile-tools.configuration.makefile.configurations.makeArgs.description%",
								"items": {
									"type": "string"
								},
								"type": "array"
							},
							"makeDirectory": {
								"description": "%makefile-tools.configuration.makefile.configurations.makeDirectory.description%",
								"type": "string"
							},
							"makePath": {
								"description": "%makefile-tools.configuration.makefile.configurations.makePath.description%",
								"type": "string"
							},
							"makefilePath": {
								"description": "%makefile-tools.configuration.makefile.configurations.makefilePath.description%",
								"type": "string"
							},
							"name": {
								"description": "%makefile-tools.configuration.makefile.configurations.name.description%",
								"type": "string"
							},
							"postConfigureArgs": {
								"default": [],
								"description": "%makefile-tools.configuration.makefile.postConfigureArgs.description%",
								"items": {
									"type": "string"
								},
								"type": "array"
							},
							"preConfigureArgs": {
								"default": [],
								"description": "%makefile-tools.configuration.makefile.preConfigureArgs.description%",
								"items": {
									"type": "string"
								},
								"type": "array"
							},
							"problemMatchers": {
								"default": [
									"$gcc",
									"$msvc"
								],
								"description": "%makefile-tools.configuration.makefile.configurations.problemMatchers.description%",
								"items": {
									"type": "string"
								},
								"type": "array"
							}
						},
						"type": "object"
					},
					"scope": "resource",
					"type": "array"
				},
				"makefile.configureAfterCommand": {
					"default": true,
					"description": "%makefile-tools.configuration.makefile.configureAfterCommand.description%",
					"scope": "resource",
					"type": "boolean"
				},
				"makefile.configureOnEdit": {
					"default": true,
					"description": "%makefile-tools.configuration.makefile.configureOnEdit.description%",
					"scope": "resource",
					"type": "boolean"
				},
				"makefile.configureOnOpen": {
<<<<<<< HEAD
					"default": true,
=======
					"default": null,
>>>>>>> c65568c6
					"description": "%makefile-tools.configuration.makefile.configureOnOpen.description%",
					"scope": "resource",
					"type": "boolean"
				},
				"makefile.defaultLaunchConfiguration": {
					"default": null,
					"description": "%makefile-tools.configuration.makefile.defaultLaunchConfiguration.description%",
					"properties": {
						"MIMode": {
							"description": "%makefile-tools.configuration.makefile.defaultLaunchConfiguration.MIMode.description%",
							"enum": [
								"gdb",
								"lldb"
							],
							"type": "string"
						},
						"miDebuggerPath": {
							"description": "%makefile-tools.configuration.makefile.defaultLaunchConfiguration.miDebuggerPath.description%",
							"type": "string"
						},
						"stopAtEntry": {
							"default": false,
							"description": "%makefile-tools.configuration.makefile.defaultLaunchConfiguration.stopAtEntry.description%",
							"type": "boolean"
						},
						"symbolSearchPath": {
							"description": "%makefile-tools.configuration.makefile.defaultLaunchConfiguration.symbolSearchPath.description%",
							"type": "string"
						}
					},
					"scope": "resource",
					"type": "object"
				},
				"makefile.dryrunSwitches": {
					"default": [
						"--always-make",
						"--keep-going",
						"--print-directory"
					],
					"description": "%makefile-tools.configuration.makefile.dryrunSwitches.description%",
					"items": {
						"type": "string"
					},
					"scope": "resource",
					"type": "array"
				},
				"makefile.excludeCompilerNames": {
					"default": [],
					"description": "%makefile-tools.configuration.makefile.excludeCompilerNames.description%",
					"items": {
						"type": "string"
					},
					"scope": "resource",
					"type": "array"
				},
				"makefile.extensionLog": {
					"default": "",
					"description": "%makefile-tools.configuration.makefile.extensionLog.description%",
					"scope": "resource",
					"type": "string"
				},
				"makefile.extensionOutputFolder": {
					"default": "",
					"description": "%makefile-tools.configuration.makefile.extensionOutputFolder.description%",
					"scope": "resource",
					"type": "string"
				},
				"makefile.ignoreDirectoryCommands": {
					"default": true,
					"description": "%makefile-tools.configuration.makefile.ignoreDirectoryCommands.description%",
					"scope": "resource",
					"type": "boolean"
				},
				"makefile.launchConfigurations": {
					"default": [],
					"description": "%makefile-tools.configuration.makefile.launchConfigurations.description%",
					"items": {
						"default": null,
						"properties": {
							"MIMode": {
								"description": "%makefile-tools.configuration.makefile.launchConfigurations.MIMode.description%",
								"enum": [
									"gdb",
									"lldb"
								],
								"type": "string"
							},
							"binaryArgs": {
								"default": [],
								"description": "%makefile-tools.configuration.makefile.launchConfigurations.binaryArgs.description%",
								"items": {
									"type": "string"
								},
								"type": "array"
							},
							"binaryPath": {
								"description": "%makefile-tools.configuration.makefile.launchConfigurations.binaryPath.description%",
								"type": "string"
							},
							"cwd": {
								"description": "%makefile-tools.configuration.makefile.launchConfigurations.cwd.description%",
								"type": "string"
							},
							"miDebuggerPath": {
								"description": "%makefile-tools.configuration.makefile.launchConfigurations.miDebuggerPath.description%",
								"type": "string"
							},
							"stopAtEntry": {
								"default": false,
								"description": "%makefile-tools.configuration.makefile.launchConfigurations.stopAtEntry.description%",
								"type": "boolean"
							},
							"symbolSearchPath": {
								"description": "%makefile-tools.configuration.makefile.launchConfigurations.symbolSearchPath.description%",
								"type": "string"
							}
						},
						"type": "object"
					},
					"scope": "resource",
					"type": "array"
				},
				"makefile.loggingLevel": {
					"default": "Normal",
					"description": "%makefile-tools.configuration.makefile.loggingLevel.description%",
					"enum": [
						"Normal",
						"Verbose",
						"Debug"
					],
					"scope": "resource",
					"type": "string"
				},
				"makefile.makeDirectory": {
					"description": "%makefile-tools.configuration.makefile.makeDirectory.description%",
					"scope": "resource",
					"type": "string"
				},
				"makefile.makePath": {
					"default": "make",
					"description": "%makefile-tools.configuration.makefile.makePath.description%",
					"scope": "resource",
					"type": "string"
				},
				"makefile.makefilePath": {
					"description": "%makefile-tools.configuration.makefile.makefilePath.description%",
					"scope": "resource",
					"type": "string"
				},
				"makefile.panel.visibility": {
					"default": null,
					"properties": {
						"debug": {
							"default": true,
							"description": "%makefile-tools.configuration.makefile.panel.visibility.debug.description%",
							"type": "boolean"
						},
						"run": {
							"default": true,
							"description": "%makefile-tools.configuration.makefile.panel.visibility.run.description%",
							"type": "boolean"
						}
					},
					"type": "object"
				},
				"makefile.phonyOnlyTargets": {
					"default": false,
					"description": "%makefile-tools.configuration.makefile.phonyOnlyTargets.description%",
					"scope": "resource",
					"type": "boolean"
				},
				"makefile.postConfigureArgs": {
					"default": [],
					"description": "%makefile-tools.configuration.makefile.postConfigureArgs.description%",
					"items": {
						"type": "string"
					},
					"type": "array"
				},
				"makefile.postConfigureScript": {
					"default": null,
					"description": "%makefile-tools.configuration.makefile.postConfigureScript.description%",
					"scope": "resource",
					"type": "string"
				},
				"makefile.preConfigureArgs": {
					"default": [],
					"description": "%makefile-tools.configuration.makefile.preConfigureArgs.description%",
					"items": {
						"type": "string"
					},
					"type": "array"
				},
				"makefile.preConfigureScript": {
					"default": null,
					"description": "%makefile-tools.configuration.makefile.preConfigureScript.description%",
					"scope": "resource",
					"type": "string"
				},
				"makefile.saveBeforeBuildOrConfigure": {
					"default": true,
					"description": "%makefile-tools.configuration.makefile.saveBeforeBuildOrConfigure.description%",
					"scope": "resource",
					"type": "boolean"
				}
			},
			"title": "Makefile Tools",
			"type": "object"
		},
		"menus": {
			"commandPalette": [
				{
					"command": "makefile.configure",
					"when": "isWorkspaceTrusted || makefile:testing"
				},
				{
					"command": "makefile.cleanConfigure",
					"when": "isWorkspaceTrusted || makefile:testing"
				},
				{
					"command": "makefile.outline.openMakefilePathSetting",
					"when": "isWorkspaceTrusted || makefile:testing"
				},
				{
					"command": "makefile.outline.openMakefileFile",
					"when": "isWorkspaceTrusted || makefile:testing"
				},
				{
					"command": "makefile.outline.openMakePathSetting",
					"when": "isWorkspaceTrusted || makefile:testing"
				},
				{
					"command": "makefile.outline.openBuildLogSetting",
					"when": "isWorkspaceTrusted || makefile:testing"
				},
				{
					"command": "makefile.outline.openBuildLogFile",
					"when": "isWorkspaceTrusted || makefile:testing"
				},
				{
					"command": "makefile.preConfigure",
					"when": "makefile:fullFeatureSet"
				},
				{
					"command": "makefile.postConfigure",
					"when": "makefile:fullFeatureSet"
				},
				{
					"command": "makefile.buildTarget",
					"when": "makefile:fullFeatureSet"
				},
				{
					"command": "makefile.buildCleanTarget",
					"when": "makefile:fullFeatureSet"
				},
				{
					"command": "makefile.buildAll",
					"when": "makefile:fullFeatureSet"
				},
				{
					"command": "makefile.buildCleanAll",
					"when": "makefile:fullFeatureSet"
				},
				{
					"command": "makefile.launchDebug",
					"when": "makefile:localDebugFeature"
				},
				{
					"command": "makefile.launchRun",
					"when": "makefile:localRunFeature"
				},
				{
					"command": "makefile.setBuildConfiguration",
					"when": "makefile:fullFeatureSet"
				},
				{
					"command": "makefile.setBuildTarget",
					"when": "makefile:fullFeatureSet"
				},
				{
					"command": "makefile.setLaunchConfiguration",
					"when": "makefile:localDebugFeature"
				},
				{
					"command": "makefile.outline.configure",
					"when": "never"
				},
				{
					"command": "makefile.outline.cleanConfigure",
					"when": "never"
				},
				{
					"command": "makefile.outline.preConfigure",
					"when": "never"
				},
				{
					"command": "makefile.outline.postConfigure",
					"when": "never"
				},
				{
					"command": "makefile.outline.buildTarget",
					"when": "never"
				},
				{
					"command": "makefile.outline.buildCleanTarget",
					"when": "never"
				},
				{
					"command": "makefile.outline.launchDebug",
					"when": "never"
				},
				{
					"command": "makefile.outline.launchRun",
					"when": "never"
				},
				{
					"command": "makefile.outline.setBuildConfiguration",
					"when": "never"
				},
				{
					"command": "makefile.outline.setBuildTarget",
					"when": "never"
				},
				{
					"command": "makefile.outline.setLaunchConfiguration",
					"when": "never"
				},
				{
					"command": "makefile.resetState",
					"when": "isWorkspaceTrusted || makefile:testing"
				}
			],
			"view/item/context": [
				{
					"command": "makefile.outline.configure",
					"group": "1_stateActions@1",
					"when": "view == makefile.outline && viewItem =~ /nodeType=configuration/"
				},
				{
					"command": "makefile.outline.cleanConfigure",
					"group": "1_stateActions@2",
					"when": "view == makefile.outline && viewItem =~ /nodeType=configuration/"
				},
				{
					"command": "makefile.outline.setBuildConfiguration",
					"group": "inline@1",
					"when": "makefile:fullFeatureSet && view == makefile.outline && viewItem =~ /nodeType=configuration/"
				},
				{
					"command": "makefile.outline.buildTarget",
					"group": "1_stateActions@1",
					"when": "makefile:fullFeatureSet && view == makefile.outline && viewItem =~ /nodeType=buildTarget/"
				},
				{
					"command": "makefile.outline.buildCleanTarget",
					"group": "1_stateActions@2",
					"when": "makefile:fullFeatureSet && view == makefile.outline && viewItem =~ /nodeType=buildTarget/"
				},
				{
					"command": "makefile.outline.setBuildTarget",
					"group": "inline@1",
					"when": "makefile:fullFeatureSet && view == makefile.outline && viewItem =~ /nodeType=buildTarget/"
				},
				{
					"command": "makefile.outline.launchDebug",
					"group": "1_stateActions@1",
					"when": "makefile:fullFeatureSet && view == makefile.outline && viewItem =~ /nodeType=launchTarget/"
				},
				{
					"command": "makefile.outline.launchRun",
					"group": "1_stateActions@2",
					"when": "makefile:fullFeatureSet && view == makefile.outline && viewItem =~ /nodeType=launchTarget/"
				},
				{
					"command": "makefile.outline.setLaunchConfiguration",
					"group": "inline@1",
					"when": "makefile:fullFeatureSet && view == makefile.outline && viewItem =~ /nodeType=launchTarget/"
				},
				{
					"command": "makefile.outline.openMakefilePathSetting",
					"group": "inline@2",
					"when": "view == makefile.outline && viewItem =~ /nodeType=makefilePathInfo/"
				},
				{
					"command": "makefile.outline.openMakefileFile",
					"group": "inline@1",
					"when": "view == makefile.outline && viewItem =~ /nodeType=makefilePathInfo/ && makefile.makefileFilePresent"
				},
				{
					"command": "makefile.outline.openMakePathSetting",
					"group": "inline@1",
					"when": "view == makefile.outline && viewItem =~ /nodeType=makePathInfo/"
				},
				{
					"command": "makefile.outline.openBuildLogSetting",
					"group": "inline@1",
					"when": "view == makefile.outline && viewItem =~ /nodeType=buildLogPathInfo/"
				},
				{
					"command": "makefile.outline.openBuildLogFile",
					"group": "inline@1",
					"when": "view == makefile.outline && viewItem =~ /nodeType=buildLogPathInfo/ && makefile.buildLogFilePresent"
				}
			],
			"view/title": [
				{
					"command": "makefile.outline.preConfigure",
					"group": "1_makefileOutline@1",
					"when": "view == makefile.outline"
				},
				{
					"command": "makefile.outline.postConfigure",
					"group": "1_makefileOutline@2",
					"when": "view == makefile.outline"
				},
				{
					"command": "makefile.outline.configure",
					"group": "1_makefileOutline@3",
					"when": "view == makefile.outline"
				},
				{
					"command": "makefile.outline.cleanConfigure",
					"group": "1_makefileOutline@4",
					"when": "view == makefile.outline"
				},
				{
					"command": "makefile.outline.buildTarget",
					"group": "navigation@1",
					"when": "makefile:fullFeatureSet && view == makefile.outline"
				},
				{
					"command": "makefile.outline.buildCleanTarget",
					"group": "1_makefileOutline@4",
					"when": "makefile:fullFeatureSet && view == makefile.outline"
				},
				{
					"command": "makefile.outline.launchDebug",
					"group": "navigation@2",
					"when": "makefile:fullFeatureSet && view == makefile.outline && makefile:localDebugFeature"
				},
				{
					"command": "makefile.outline.launchRun",
					"group": "navigation@3",
					"when": "makefile:fullFeatureSet && view == makefile.outline && makefile:localRunFeature"
				}
			]
		},
		"problemMatchers": [
			{
				"fileLocation": [
					"autoDetect",
					"${command:makefile.makeBaseDirectory}"
				],
				"name": "gcc",
				"owner": "makefile-tools",
				"pattern": {
					"column": 3,
					"file": 1,
					"line": 2,
					"message": 5,
					"regexp": "^(.*?):(\\d+):(\\d*):?\\s+(?:fatal\\s+)?(warning|error):\\s+(.*)$",
					"severity": 4
				},
				"source": "gcc"
			},
			{
				"base": "$msCompile",
				"fileLocation": [
					"autoDetect",
					"${command:makefile.makeBaseDirectory}"
				],
				"name": "msvc",
				"owner": "makefile-tools",
				"source": "msvc"
			}
		],
		"views": {
			"makefile__viewContainer": [
				{
					"id": "makefile.outline",
					"name": "%makefile-tools.configuration.views.makefile.outline.description%",
					"when": "isWorkspaceTrusted || makefile:testing"
				}
			]
		},
		"viewsContainers": {
			"activitybar": [
				{
					"icon": "res/viewcontainer.svg",
					"id": "makefile__viewContainer",
					"title": "Makefile",
					"when": "makefile:fullFeatureSet"
				}
			]
		}
	},
	"activationEvents": [
		"onCommand:makefile.setBuildConfiguration",
		"onCommand:makefile.getConfiguration",
		"onCommand:makefile.setBuildTarget",
		"onCommand:makefile.getBuildTarget",
		"onCommand:makefile.buildTarget",
		"onCommand:makefile.buildCleanTarget",
		"onCommand:makefile.buildAll",
		"onCommand:makefile.buildCleanAll",
		"onCommand:makefile.setLaunchConfiguration",
		"onCommand:makefile.launchDebug",
		"onCommand:makefile.launchRun",
		"onCommand:makefile.launchTargetPath",
		"onCommand:makefile.getLaunchTargetPath",
		"onCommand:makefile.launchTargetFileName",
		"onCommand:makefile.getLaunchTargetFileName",
		"onCommand:makefile.getLaunchTargetDirectory",
		"onCommand:makefile.getLaunchTargetArgs",
		"onCommand:makefile.getLaunchTargetArgsConcat",
		"onCommand:makefile.makeBaseDirectory",
		"onCommand:makefile.configure",
		"onCommand:makefile.cleanConfigure",
		"onCommand:makefile.preConfigure",
		"onCommand:makefile.postConfigure",
		"onCommand:makefile.outline.setBuildConfiguration",
		"onCommand:makefile.outline.setBuildTarget",
		"onCommand:makefile.outline.buildTarget",
		"onCommand:makefile.outline.buildCleanTarget",
		"onCommand:makefile.outline.setLaunchConfiguration",
		"onCommand:makefile.outline.launchDebug",
		"onCommand:makefile.outline.launchRun",
		"onCommand:makefile.outline.configure",
		"onCommand:makefile.outline.cleanConfigure",
		"onCommand:makefile.outline.preConfigure",
		"onCommand:makefile.outline.postConfigure",
		"onCommand:makefile.resetState",
		"workspaceContains:**/makefile",
		"workspaceContains:**/Makefile",
		"workspaceContains:**/GNUmakefile"
	],
	"resolutions": {
<<<<<<< HEAD
		"ansi-regex": "^5.0.1",
		"glob-parent": "^5.1.2",
		"markdown-it": "^12.3.2",
		"minimatch": "^3.0.5",
		"minimist": "^1.2.6",
		"nanoid": "^3.1.20",
		"xml2js": "^0.5.0"
	},
	"dependencies": {
		"@types/glob": "^7.1.1",
		"@vscode/extension-telemetry": "^0.6.2",
		"glob": "^7.1.6",
		"module-alias": "^2.2.2",
		"uuid": "^9.0.1",
		"vscode-cpptools": "^6.1.0",
		"vscode-jsonrpc": "^3.6.2",
		"vscode-nls": "^5.0.0"
	},
	"devDependencies": {
		"@octokit/rest": "^18.1.1",
		"@types/chai": "^4.2.15",
		"@types/chai-as-promised": "^7.1.3",
		"@types/chai-string": "^1.4.2",
		"@types/mocha": "^9.0.0",
		"@types/node": "^10.17.17",
		"@types/uuid": "^9.0.7",
		"@types/vscode": "^1.74.0",
		"@vscode/test-electron": "^2.3.8",
		"chai": "^4.3.0",
		"chai-as-promised": "^7.1.1",
		"chai-string": "^1.5.0",
		"fs-extra": "^9.1.0",
		"gulp": "^4.0.2",
		"gulp-filter": "^6.0.0",
		"gulp-mocha": "^8.0.0",
		"gulp-sourcemaps": "^3.0.0",
		"gulp-typescript": "^5.0.1",
		"jsonc-parser": "^3.0.0",
		"parse-git-config": "^3.0.0",
		"ts-loader": "^8.0.17",
		"tslint-microsoft-contrib": "^6.2.0",
		"tslint-no-unused-expression-chai": "^0.1.4",
		"typescript": "^5.0.2",
		"typescript-esbuild": "0.4.5",
		"vrsource-tslint-rules": "^6.0.0",
		"vsce": "^1.95.0",
		"vscode-nls-dev": "^3.3.2",
		"webpack": "^5.76.0",
		"webpack-cli": "^4.5.0"
=======
		"ansi-regex": "5.0.1",
		"glob-parent": "5.1.2",
		"markdown-it": "12.3.2",
		"minimatch": "3.0.5",
		"minimist": "1.2.6",
		"nanoid": "3.1.20",
		"xml2js": "0.5.0"
	},
	"dependencies": {
		"@types/glob": "8.1.0",
		"glob": "10.3.12",
		"module-alias": "2.2.3",
		"uuid": "9.0.1"
	},
	"devDependencies": {
		"@octokit/rest": "20.1.0",
		"@playform/build": "0.0.7",
		"@playform/document": "0.0.6",
		"@types/chai": "4.3.14",
		"@types/chai-as-promised": "7.1.8",
		"@types/chai-string": "1.4.5",
		"@types/node": "20.12.7",
		"@types/uuid": "9.0.8",
		"chai": "5.1.0",
		"chai-as-promised": "7.1.1",
		"chai-string": "1.5.0",
		"fs-extra": "11.2.0",
		"jsonc-parser": "3.2.1",
		"parse-git-config": "3.0.0",
		"ts-loader": "9.5.1",
		"vrsource-tslint-rules": "6.0.0"
>>>>>>> c65568c6
	},
	"publishConfig": {
		"access": "public"
	},
	"icon": "res/makefile-logo.png",
	"preview": true,
	"capabilities": {
		"untrustedWorkspaces": {
			"description": "",
			"supported": false
		}
	},
	"readme": "README.md"
}<|MERGE_RESOLUTION|>--- conflicted
+++ resolved
@@ -4,15 +4,6 @@
 	"version": "0.0.1",
 	"private": false,
 	"description": "Provide makefile support in VS Code: C/C++ IntelliSense, build, debug/run.",
-<<<<<<< HEAD
-	"homepage": "https://github.com/CodeEditorLand/Foundation#readme",
-	"bugs": {
-		"url": "https://github.com/CodeEditorLand/Foundation/issues"
-	},
-	"repository": {
-		"type": "git",
-		"url": "git+https://github.com/CodeEditorLand/Foundation.git"
-=======
 	"keywords": [
 		"land"
 	],
@@ -23,46 +14,26 @@
 	"repository": {
 		"type": "git",
 		"url": "git+HTTPS://github.com/CodeEditorLand/LandMakefileTools.git"
->>>>>>> c65568c6
 	},
 	"license": "SEE LICENSE IN LICENSE",
 	"qna": "https://github.com/Microsoft/vscode-makefile-tools/issues",
 	"author": {
-<<<<<<< HEAD
-		"name": "Playform",
-		"email": "Hello@Playform.Cloud",
-		"url": "https://playform.cloud"
-=======
 		"name": "🌆 — Land —",
 		"email": "Land@PlayForm.Cloud",
 		"url": "HTTPS://Land.PlayForm.Cloud"
->>>>>>> c65568c6
 	},
 	"type": "module",
 	"main": "./dist/main",
 	"scripts": {
-<<<<<<< HEAD
-=======
 		"Document": "Document 'Source/**/*.ts'",
->>>>>>> c65568c6
 		"bundle-assets": "gulp bundle-assets",
 		"compile": "yarn install && webpack --mode development",
 		"compile-production": "yarn install && yarn run translations-generate && yarn run bundle-assets && webpack --env BUILD_VSCODE_NLS=true --mode production",
 		"compile-watch": "yarn install && webpack --mode development --watch --progress",
-<<<<<<< HEAD
-		"package": "vsce package --yarn -o makefile-tools.vsix",
-		"prepublishOnly": "TypeScriptESBuild 'Source/**/*.ts'",
-		"translations-export": "gulp translations-export",
-		"translations-generate": "gulp translations-generate",
-		"translations-import": "gulp translations-import",
-		"vscode:prepublish": "yarn compile-production",
-		"watch": "tsc -watch -p ./"
-=======
 		"prepublishOnly": "Build 'Source/**/*.ts'",
 		"translations-export": "gulp translations-export",
 		"translations-generate": "gulp translations-generate",
 		"translations-import": "gulp translations-import"
->>>>>>> c65568c6
 	},
 	"contributes": {
 		"commands": [
@@ -337,11 +308,7 @@
 					"type": "boolean"
 				},
 				"makefile.configureOnOpen": {
-<<<<<<< HEAD
-					"default": true,
-=======
 					"default": null,
->>>>>>> c65568c6
 					"description": "%makefile-tools.configuration.makefile.configureOnOpen.description%",
 					"scope": "resource",
 					"type": "boolean"
@@ -879,57 +846,6 @@
 		"workspaceContains:**/GNUmakefile"
 	],
 	"resolutions": {
-<<<<<<< HEAD
-		"ansi-regex": "^5.0.1",
-		"glob-parent": "^5.1.2",
-		"markdown-it": "^12.3.2",
-		"minimatch": "^3.0.5",
-		"minimist": "^1.2.6",
-		"nanoid": "^3.1.20",
-		"xml2js": "^0.5.0"
-	},
-	"dependencies": {
-		"@types/glob": "^7.1.1",
-		"@vscode/extension-telemetry": "^0.6.2",
-		"glob": "^7.1.6",
-		"module-alias": "^2.2.2",
-		"uuid": "^9.0.1",
-		"vscode-cpptools": "^6.1.0",
-		"vscode-jsonrpc": "^3.6.2",
-		"vscode-nls": "^5.0.0"
-	},
-	"devDependencies": {
-		"@octokit/rest": "^18.1.1",
-		"@types/chai": "^4.2.15",
-		"@types/chai-as-promised": "^7.1.3",
-		"@types/chai-string": "^1.4.2",
-		"@types/mocha": "^9.0.0",
-		"@types/node": "^10.17.17",
-		"@types/uuid": "^9.0.7",
-		"@types/vscode": "^1.74.0",
-		"@vscode/test-electron": "^2.3.8",
-		"chai": "^4.3.0",
-		"chai-as-promised": "^7.1.1",
-		"chai-string": "^1.5.0",
-		"fs-extra": "^9.1.0",
-		"gulp": "^4.0.2",
-		"gulp-filter": "^6.0.0",
-		"gulp-mocha": "^8.0.0",
-		"gulp-sourcemaps": "^3.0.0",
-		"gulp-typescript": "^5.0.1",
-		"jsonc-parser": "^3.0.0",
-		"parse-git-config": "^3.0.0",
-		"ts-loader": "^8.0.17",
-		"tslint-microsoft-contrib": "^6.2.0",
-		"tslint-no-unused-expression-chai": "^0.1.4",
-		"typescript": "^5.0.2",
-		"typescript-esbuild": "0.4.5",
-		"vrsource-tslint-rules": "^6.0.0",
-		"vsce": "^1.95.0",
-		"vscode-nls-dev": "^3.3.2",
-		"webpack": "^5.76.0",
-		"webpack-cli": "^4.5.0"
-=======
 		"ansi-regex": "5.0.1",
 		"glob-parent": "5.1.2",
 		"markdown-it": "12.3.2",
@@ -961,7 +877,6 @@
 		"parse-git-config": "3.0.0",
 		"ts-loader": "9.5.1",
 		"vrsource-tslint-rules": "6.0.0"
->>>>>>> c65568c6
 	},
 	"publishConfig": {
 		"access": "public"
