{
<<<<<<< HEAD
	"activationEvents": [
		"onCommand:makefile.setBuildConfiguration",
		"onCommand:makefile.getConfiguration",
		"onCommand:makefile.setBuildTarget",
		"onCommand:makefile.getBuildTarget",
		"onCommand:makefile.buildTarget",
		"onCommand:makefile.buildCleanTarget",
		"onCommand:makefile.buildAll",
		"onCommand:makefile.buildCleanAll",
		"onCommand:makefile.setLaunchConfiguration",
		"onCommand:makefile.launchDebug",
		"onCommand:makefile.launchRun",
		"onCommand:makefile.launchTargetPath",
		"onCommand:makefile.getLaunchTargetPath",
		"onCommand:makefile.launchTargetFileName",
		"onCommand:makefile.getLaunchTargetFileName",
		"onCommand:makefile.getLaunchTargetDirectory",
		"onCommand:makefile.getLaunchTargetArgs",
		"onCommand:makefile.getLaunchTargetArgsConcat",
		"onCommand:makefile.makeBaseDirectory",
		"onCommand:makefile.configure",
		"onCommand:makefile.cleanConfigure",
		"onCommand:makefile.preConfigure",
		"onCommand:makefile.postConfigure",
		"onCommand:makefile.outline.setBuildConfiguration",
		"onCommand:makefile.outline.setBuildTarget",
		"onCommand:makefile.outline.buildTarget",
		"onCommand:makefile.outline.buildCleanTarget",
		"onCommand:makefile.outline.setLaunchConfiguration",
		"onCommand:makefile.outline.launchDebug",
		"onCommand:makefile.outline.launchRun",
		"onCommand:makefile.outline.configure",
		"onCommand:makefile.outline.cleanConfigure",
		"onCommand:makefile.outline.preConfigure",
		"onCommand:makefile.outline.postConfigure",
		"onCommand:makefile.resetState",
		"workspaceContains:**/makefile",
		"workspaceContains:**/Makefile",
		"workspaceContains:**/GNUmakefile"
	],
	"capabilities": {
		"untrustedWorkspaces": {
			"description": "",
			"supported": false
		}
	},
	"contributes": {
		"commands": [
			{
				"command": "makefile.buildTarget",
				"title": "%makefile-tools.command.makefile.buildTarget.title%"
			},
			{
				"command": "makefile.buildCleanTarget",
				"title": "%makefile-tools.command.makefile.buildCleanTarget.title%"
			},
			{
				"command": "makefile.buildAll",
				"title": "%makefile-tools.command.makefile.buildAll.title%"
			},
			{
				"command": "makefile.buildCleanAll",
				"title": "%makefile-tools.command.makefile.buildCleanAll.title%"
			},
			{
				"command": "makefile.launchDebug",
				"title": "%makefile-tools.command.makefile.launchDebug.title%"
			},
			{
				"command": "makefile.launchRun",
				"title": "%makefile-tools.command.makefile.launchRun.title%"
			},
			{
				"command": "makefile.setBuildConfiguration",
				"title": "%makefile-tools.command.makefile.setBuildConfiguration.title%"
			},
			{
				"command": "makefile.setBuildTarget",
				"title": "%makefile-tools.command.makefile.setBuildTarget.title%"
			},
			{
				"command": "makefile.setLaunchConfiguration",
				"title": "%makefile-tools.command.makefile.setLaunchConfiguration.title%"
			},
			{
				"command": "makefile.configure",
				"title": "%makefile-tools.command.makefile.configure.title%"
			},
			{
				"command": "makefile.cleanConfigure",
				"title": "%makefile-tools.command.makefile.cleanConfigure.title%"
			},
			{
				"command": "makefile.preConfigure",
				"title": "%makefile-tools.command.makefile.preConfigure.title%"
			},
			{
				"command": "makefile.postConfigure",
				"title": "%makefile-tools.command.makefile.postConfigure.title%"
			},
			{
				"command": "makefile.outline.buildTarget",
				"icon": {
					"dark": "res/dark/build.svg",
					"light": "res/light/build.svg"
				},
				"title": "%makefile-tools.command.makefile.buildTarget.title%"
			},
			{
				"command": "makefile.outline.buildCleanTarget",
				"title": "%makefile-tools.command.makefile.buildCleanTarget.title%"
			},
			{
				"command": "makefile.outline.launchDebug",
				"enablement": "makefile:localDebugFeature",
				"icon": "$(debug)",
				"title": "%makefile-tools.command.makefile.launchDebug.title%"
			},
			{
				"command": "makefile.outline.launchRun",
				"enablement": "makefile:localRunFeature",
				"icon": "$(run)",
				"title": "%makefile-tools.command.makefile.launchRun.title%"
			},
			{
				"command": "makefile.outline.setBuildConfiguration",
				"icon": "$(notebook-edit)",
				"title": "%makefile-tools.command.makefile.setBuildConfiguration.title%"
			},
			{
				"command": "makefile.outline.setBuildTarget",
				"icon": "$(notebook-edit)",
				"title": "%makefile-tools.command.makefile.setBuildTarget.title%"
			},
			{
				"command": "makefile.outline.setLaunchConfiguration",
				"icon": "$(notebook-edit)",
				"title": "%makefile-tools.command.makefile.setLaunchConfiguration.title%"
			},
			{
				"command": "makefile.outline.openMakefilePathSetting",
				"icon": "$(notebook-edit)",
				"title": "%makefile-tools.command.makefile.openMakefilePathSetting.title%"
			},
			{
				"command": "makefile.outline.openMakefileFile",
				"icon": "$(open-preview)",
				"title": "%makefile-tools.command.makefile.openMakefileFile.title%"
			},
			{
				"command": "makefile.outline.openMakePathSetting",
				"icon": "$(notebook-edit)",
				"title": "%makefile-tools.command.makefile.openMakePathSetting.title%"
			},
			{
				"command": "makefile.outline.openBuildLogSetting",
				"icon": "$(notebook-edit)",
				"title": "%makefile-tools.command.makefile.openBuildLogSetting.title%"
			},
			{
				"command": "makefile.outline.openBuildLogFile",
				"icon": "$(open-preview)",
				"title": "%makefile-tools.command.makefile.openBuildLogFile.title%"
			},
			{
				"command": "makefile.outline.configure",
				"icon": "$(settings)",
				"title": "%makefile-tools.command.makefile.configure.title%"
			},
			{
				"command": "makefile.outline.cleanConfigure",
				"title": "%makefile-tools.command.makefile.cleanConfigure.title%"
			},
			{
				"command": "makefile.outline.preConfigure",
				"title": "%makefile-tools.command.makefile.preConfigure.title%"
			},
			{
				"command": "makefile.outline.postConfigure",
				"title": "%makefile-tools.command.makefile.postConfigure.title%"
			},
			{
				"command": "makefile.resetState",
				"title": "%makefile-tools.command.makefile.resetState.title%"
			}
		],
		"configuration": {
			"properties": {
				"makefile.additionalCompilerNames": {
					"default": [],
					"description": "%makefile-tools.configuration.makefile.additionalCompilerNames.description%",
					"items": {
						"type": "string"
					},
					"scope": "resource",
					"type": "array"
				},
				"makefile.alwaysPostConfigure": {
					"default": false,
					"description": "%makefile-tools.configuration.makefile.alwaysPostConfigure.description%",
					"scope": "resource",
					"type": "boolean"
				},
				"makefile.alwaysPreConfigure": {
					"default": false,
					"description": "%makefile-tools.configuration.makefile.alwaysPreConfigure.description%",
					"scope": "resource",
					"type": "boolean"
				},
				"makefile.buildBeforeLaunch": {
					"default": true,
					"description": "%makefile-tools.configuration.makefile.buildBeforeLaunch.description%",
					"scope": "resource",
					"type": "boolean"
				},
				"makefile.buildLog": {
					"default": null,
					"description": "%makefile-tools.configuration.makefile.buildLog.description%",
					"scope": "resource",
					"type": "string"
				},
				"makefile.clearOutputBeforeBuild": {
					"default": true,
					"description": "%makefile-tools.configuration.makefile.clearOutputBeforeBuild.description%",
					"scope": "resource",
					"type": "boolean"
				},
				"makefile.compileCommandsPath": {
					"default": null,
					"description": "%makefile-tools.configuration.makefile.compileCommandsPath.description%",
					"scope": "resource",
					"type": "string"
				},
				"makefile.configurationCachePath": {
					"default": "",
					"description": "%makefile-tools.configuration.makefile.configurationCachePath.description%",
					"scope": "resource",
					"type": "string"
				},
				"makefile.configurations": {
					"default": [],
					"description": "%makefile-tools.configuration.makefile.configurations.description%",
					"items": {
						"default": null,
						"properties": {
							"buildLog": {
								"description": "%makefile-tools.configuration.makefile.configurations.buildLog.description%",
								"type": "string"
							},
							"makeArgs": {
								"default": [],
								"description": "%makefile-tools.configuration.makefile.configurations.makeArgs.description%",
								"items": {
									"type": "string"
								},
								"type": "array"
							},
							"makeDirectory": {
								"description": "%makefile-tools.configuration.makefile.configurations.makeDirectory.description%",
								"type": "string"
							},
							"makePath": {
								"description": "%makefile-tools.configuration.makefile.configurations.makePath.description%",
								"type": "string"
							},
							"makefilePath": {
								"description": "%makefile-tools.configuration.makefile.configurations.makefilePath.description%",
								"type": "string"
							},
							"name": {
								"description": "%makefile-tools.configuration.makefile.configurations.name.description%",
								"type": "string"
							},
							"postConfigureArgs": {
								"default": [],
								"description": "%makefile-tools.configuration.makefile.postConfigureArgs.description%",
								"items": {
									"type": "string"
								},
								"type": "array"
							},
							"preConfigureArgs": {
								"default": [],
								"description": "%makefile-tools.configuration.makefile.preConfigureArgs.description%",
								"items": {
									"type": "string"
								},
								"type": "array"
							},
							"problemMatchers": {
								"default": [
									"$gcc",
									"$msvc"
								],
								"description": "%makefile-tools.configuration.makefile.configurations.problemMatchers.description%",
								"items": {
									"type": "string"
								},
								"type": "array"
							}
						},
						"type": "object"
					},
					"scope": "resource",
					"type": "array"
				},
				"makefile.configureAfterCommand": {
					"default": true,
					"description": "%makefile-tools.configuration.makefile.configureAfterCommand.description%",
					"scope": "resource",
					"type": "boolean"
				},
				"makefile.configureOnEdit": {
					"default": true,
					"description": "%makefile-tools.configuration.makefile.configureOnEdit.description%",
					"scope": "resource",
					"type": "boolean"
				},
				"makefile.configureOnOpen": {
					"default": null,
					"description": "%makefile-tools.configuration.makefile.configureOnOpen.description%",
					"scope": "resource",
					"type": "boolean"
				},
				"makefile.defaultLaunchConfiguration": {
					"default": null,
					"description": "%makefile-tools.configuration.makefile.defaultLaunchConfiguration.description%",
					"properties": {
						"MIMode": {
							"description": "%makefile-tools.configuration.makefile.defaultLaunchConfiguration.MIMode.description%",
							"enum": [
								"gdb",
								"lldb"
							],
							"type": "string"
						},
						"miDebuggerPath": {
							"description": "%makefile-tools.configuration.makefile.defaultLaunchConfiguration.miDebuggerPath.description%",
							"type": "string"
						},
						"stopAtEntry": {
							"default": false,
							"description": "%makefile-tools.configuration.makefile.defaultLaunchConfiguration.stopAtEntry.description%",
							"type": "boolean"
						},
						"symbolSearchPath": {
							"description": "%makefile-tools.configuration.makefile.defaultLaunchConfiguration.symbolSearchPath.description%",
							"type": "string"
						}
					},
					"scope": "resource",
					"type": "object"
				},
				"makefile.dryrunSwitches": {
					"default": [
						"--always-make",
						"--keep-going",
						"--print-directory"
					],
					"description": "%makefile-tools.configuration.makefile.dryrunSwitches.description%",
					"items": {
						"type": "string"
					},
					"scope": "resource",
					"type": "array"
				},
				"makefile.excludeCompilerNames": {
					"default": [],
					"description": "%makefile-tools.configuration.makefile.excludeCompilerNames.description%",
					"items": {
						"type": "string"
					},
					"scope": "resource",
					"type": "array"
				},
				"makefile.extensionLog": {
					"default": "",
					"description": "%makefile-tools.configuration.makefile.extensionLog.description%",
					"scope": "resource",
					"type": "string"
				},
				"makefile.extensionOutputFolder": {
					"default": "",
					"description": "%makefile-tools.configuration.makefile.extensionOutputFolder.description%",
					"scope": "resource",
					"type": "string"
				},
				"makefile.ignoreDirectoryCommands": {
					"default": true,
					"description": "%makefile-tools.configuration.makefile.ignoreDirectoryCommands.description%",
					"scope": "resource",
					"type": "boolean"
				},
				"makefile.launchConfigurations": {
					"default": [],
					"description": "%makefile-tools.configuration.makefile.launchConfigurations.description%",
					"items": {
						"default": null,
						"properties": {
							"MIMode": {
								"description": "%makefile-tools.configuration.makefile.launchConfigurations.MIMode.description%",
								"enum": [
									"gdb",
									"lldb"
								],
								"type": "string"
							},
							"binaryArgs": {
								"default": [],
								"description": "%makefile-tools.configuration.makefile.launchConfigurations.binaryArgs.description%",
								"items": {
									"type": "string"
								},
								"type": "array"
							},
							"binaryPath": {
								"description": "%makefile-tools.configuration.makefile.launchConfigurations.binaryPath.description%",
								"type": "string"
							},
							"cwd": {
								"description": "%makefile-tools.configuration.makefile.launchConfigurations.cwd.description%",
								"type": "string"
							},
							"miDebuggerPath": {
								"description": "%makefile-tools.configuration.makefile.launchConfigurations.miDebuggerPath.description%",
								"type": "string"
							},
							"stopAtEntry": {
								"default": false,
								"description": "%makefile-tools.configuration.makefile.launchConfigurations.stopAtEntry.description%",
								"type": "boolean"
							},
							"symbolSearchPath": {
								"description": "%makefile-tools.configuration.makefile.launchConfigurations.symbolSearchPath.description%",
								"type": "string"
							}
						},
						"type": "object"
					},
					"scope": "resource",
					"type": "array"
				},
				"makefile.loggingLevel": {
					"default": "Normal",
					"description": "%makefile-tools.configuration.makefile.loggingLevel.description%",
					"enum": [
						"Normal",
						"Verbose",
						"Debug"
					],
					"scope": "resource",
					"type": "string"
				},
				"makefile.makeDirectory": {
					"description": "%makefile-tools.configuration.makefile.makeDirectory.description%",
					"scope": "resource",
					"type": "string"
				},
				"makefile.makePath": {
					"default": "make",
					"description": "%makefile-tools.configuration.makefile.makePath.description%",
					"scope": "resource",
					"type": "string"
				},
				"makefile.makefilePath": {
					"description": "%makefile-tools.configuration.makefile.makefilePath.description%",
					"scope": "resource",
					"type": "string"
				},
				"makefile.panel.visibility": {
					"default": null,
					"description": "%makefile-tools.configuration.makefile.panel.visibility.description%",
					"properties": {
						"debug": {
							"default": true,
							"description": "%makefile-tools.configuration.makefile.panel.visibility.debug.description%",
							"type": "boolean"
						},
						"run": {
							"default": true,
							"description": "%makefile-tools.configuration.makefile.panel.visibility.run.description%",
							"type": "boolean"
						}
					},
					"type": "object"
				},
				"makefile.phonyOnlyTargets": {
					"default": false,
					"description": "%makefile-tools.configuration.makefile.phonyOnlyTargets.description%",
					"scope": "resource",
					"type": "boolean"
				},
				"makefile.postConfigureArgs": {
					"default": [],
					"description": "%makefile-tools.configuration.makefile.postConfigureArgs.description%",
					"items": {
						"type": "string"
					},
					"type": "array"
				},
				"makefile.postConfigureScript": {
					"default": null,
					"description": "%makefile-tools.configuration.makefile.postConfigureScript.description%",
					"scope": "resource",
					"type": "string"
				},
				"makefile.preConfigureArgs": {
					"default": [],
					"description": "%makefile-tools.configuration.makefile.preConfigureArgs.description%",
					"items": {
						"type": "string"
					},
					"type": "array"
				},
				"makefile.preConfigureScript": {
					"default": null,
					"description": "%makefile-tools.configuration.makefile.preConfigureScript.description%",
					"scope": "resource",
					"type": "string"
				},
				"makefile.saveBeforeBuildOrConfigure": {
					"default": true,
					"description": "%makefile-tools.configuration.makefile.saveBeforeBuildOrConfigure.description%",
					"scope": "resource",
					"type": "boolean"
				}
			},
			"title": "Makefile Tools",
			"type": "object"
		},
		"menus": {
			"commandPalette": [
				{
					"command": "makefile.configure",
					"when": "isWorkspaceTrusted || makefile:testing"
				},
				{
					"command": "makefile.cleanConfigure",
					"when": "isWorkspaceTrusted || makefile:testing"
				},
				{
					"command": "makefile.outline.openMakefilePathSetting",
					"when": "isWorkspaceTrusted || makefile:testing"
				},
				{
					"command": "makefile.outline.openMakefileFile",
					"when": "isWorkspaceTrusted || makefile:testing"
				},
				{
					"command": "makefile.outline.openMakePathSetting",
					"when": "isWorkspaceTrusted || makefile:testing"
				},
				{
					"command": "makefile.outline.openBuildLogSetting",
					"when": "isWorkspaceTrusted || makefile:testing"
				},
				{
					"command": "makefile.outline.openBuildLogFile",
					"when": "isWorkspaceTrusted || makefile:testing"
				},
				{
					"command": "makefile.preConfigure",
					"when": "makefile:fullFeatureSet"
				},
				{
					"command": "makefile.postConfigure",
					"when": "makefile:fullFeatureSet"
				},
				{
					"command": "makefile.buildTarget",
					"when": "makefile:fullFeatureSet"
				},
				{
					"command": "makefile.buildCleanTarget",
					"when": "makefile:fullFeatureSet"
				},
				{
					"command": "makefile.buildAll",
					"when": "makefile:fullFeatureSet"
				},
				{
					"command": "makefile.buildCleanAll",
					"when": "makefile:fullFeatureSet"
				},
				{
					"command": "makefile.launchDebug",
					"when": "makefile:localDebugFeature"
				},
				{
					"command": "makefile.launchRun",
					"when": "makefile:localRunFeature"
				},
				{
					"command": "makefile.setBuildConfiguration",
					"when": "makefile:fullFeatureSet"
				},
				{
					"command": "makefile.setBuildTarget",
					"when": "makefile:fullFeatureSet"
				},
				{
					"command": "makefile.setLaunchConfiguration",
					"when": "makefile:localDebugFeature"
				},
				{
					"command": "makefile.outline.configure",
					"when": "never"
				},
				{
					"command": "makefile.outline.cleanConfigure",
					"when": "never"
				},
				{
					"command": "makefile.outline.preConfigure",
					"when": "never"
				},
				{
					"command": "makefile.outline.postConfigure",
					"when": "never"
				},
				{
					"command": "makefile.outline.buildTarget",
					"when": "never"
				},
				{
					"command": "makefile.outline.buildCleanTarget",
					"when": "never"
				},
				{
					"command": "makefile.outline.launchDebug",
					"when": "never"
				},
				{
					"command": "makefile.outline.launchRun",
					"when": "never"
				},
				{
					"command": "makefile.outline.setBuildConfiguration",
					"when": "never"
				},
				{
					"command": "makefile.outline.setBuildTarget",
					"when": "never"
				},
				{
					"command": "makefile.outline.setLaunchConfiguration",
					"when": "never"
				},
				{
					"command": "makefile.resetState",
					"when": "isWorkspaceTrusted || makefile:testing"
				}
			],
			"view/item/context": [
				{
					"command": "makefile.outline.configure",
					"group": "1_stateActions@1",
					"when": "view == makefile.outline && viewItem =~ /nodeType=configuration/"
				},
				{
					"command": "makefile.outline.cleanConfigure",
					"group": "1_stateActions@2",
					"when": "view == makefile.outline && viewItem =~ /nodeType=configuration/"
				},
				{
					"command": "makefile.outline.setBuildConfiguration",
					"group": "inline@1",
					"when": "makefile:fullFeatureSet && view == makefile.outline && viewItem =~ /nodeType=configuration/"
				},
				{
					"command": "makefile.outline.buildTarget",
					"group": "1_stateActions@1",
					"when": "makefile:fullFeatureSet && view == makefile.outline && viewItem =~ /nodeType=buildTarget/"
				},
				{
					"command": "makefile.outline.buildCleanTarget",
					"group": "1_stateActions@2",
					"when": "makefile:fullFeatureSet && view == makefile.outline && viewItem =~ /nodeType=buildTarget/"
				},
				{
					"command": "makefile.outline.setBuildTarget",
					"group": "inline@1",
					"when": "makefile:fullFeatureSet && view == makefile.outline && viewItem =~ /nodeType=buildTarget/"
				},
				{
					"command": "makefile.outline.launchDebug",
					"group": "1_stateActions@1",
					"when": "makefile:fullFeatureSet && view == makefile.outline && viewItem =~ /nodeType=launchTarget/"
				},
				{
					"command": "makefile.outline.launchRun",
					"group": "1_stateActions@2",
					"when": "makefile:fullFeatureSet && view == makefile.outline && viewItem =~ /nodeType=launchTarget/"
				},
				{
					"command": "makefile.outline.setLaunchConfiguration",
					"group": "inline@1",
					"when": "makefile:fullFeatureSet && view == makefile.outline && viewItem =~ /nodeType=launchTarget/"
				},
				{
					"command": "makefile.outline.openMakefilePathSetting",
					"group": "inline@2",
					"when": "view == makefile.outline && viewItem =~ /nodeType=makefilePathInfo/"
				},
				{
					"command": "makefile.outline.openMakefileFile",
					"group": "inline@1",
					"when": "view == makefile.outline && viewItem =~ /nodeType=makefilePathInfo/ && makefile.makefileFilePresent"
				},
				{
					"command": "makefile.outline.openMakePathSetting",
					"group": "inline@1",
					"when": "view == makefile.outline && viewItem =~ /nodeType=makePathInfo/"
				},
				{
					"command": "makefile.outline.openBuildLogSetting",
					"group": "inline@1",
					"when": "view == makefile.outline && viewItem =~ /nodeType=buildLogPathInfo/"
				},
				{
					"command": "makefile.outline.openBuildLogFile",
					"group": "inline@1",
					"when": "view == makefile.outline && viewItem =~ /nodeType=buildLogPathInfo/ && makefile.buildLogFilePresent"
				}
			],
			"view/title": [
				{
					"command": "makefile.outline.preConfigure",
					"group": "1_makefileOutline@1",
					"when": "view == makefile.outline"
				},
				{
					"command": "makefile.outline.postConfigure",
					"group": "1_makefileOutline@2",
					"when": "view == makefile.outline"
				},
				{
					"command": "makefile.outline.configure",
					"group": "1_makefileOutline@3",
					"when": "view == makefile.outline"
				},
				{
					"command": "makefile.outline.cleanConfigure",
					"group": "1_makefileOutline@4",
					"when": "view == makefile.outline"
				},
				{
					"command": "makefile.outline.buildTarget",
					"group": "navigation@1",
					"when": "makefile:fullFeatureSet && view == makefile.outline"
				},
				{
					"command": "makefile.outline.buildCleanTarget",
					"group": "1_makefileOutline@4",
					"when": "makefile:fullFeatureSet && view == makefile.outline"
				},
				{
					"command": "makefile.outline.launchDebug",
					"group": "navigation@2",
					"when": "makefile:fullFeatureSet && view == makefile.outline && makefile:localDebugFeature"
				},
				{
					"command": "makefile.outline.launchRun",
					"group": "navigation@3",
					"when": "makefile:fullFeatureSet && view == makefile.outline && makefile:localRunFeature"
				}
			]
		},
		"problemMatchers": [
			{
				"fileLocation": [
					"autoDetect",
					"${command:makefile.makeBaseDirectory}"
				],
				"name": "gcc",
				"owner": "makefile-tools",
				"pattern": {
					"column": 3,
					"file": 1,
					"line": 2,
					"message": 5,
					"regexp": "^(.*?):(\\d+):(\\d*):?\\s+(?:fatal\\s+)?(warning|error):\\s+(.*)$",
					"severity": 4
				},
				"source": "gcc"
			},
			{
				"base": "$msCompile",
				"fileLocation": [
					"autoDetect",
					"${command:makefile.makeBaseDirectory}"
				],
				"name": "msvc",
				"owner": "makefile-tools",
				"source": "msvc"
			}
		],
		"views": {
			"makefile__viewContainer": [
				{
					"id": "makefile.outline",
					"name": "%makefile-tools.configuration.views.makefile.outline.description%",
					"when": "isWorkspaceTrusted || makefile:testing"
				}
			]
		},
		"viewsContainers": {
			"activitybar": [
				{
					"icon": "res/viewcontainer.svg",
					"id": "makefile__viewContainer",
					"title": "Makefile",
					"when": "makefile:fullFeatureSet"
				}
			]
		}
	},
	"dependencies": {
		"@types/glob": "^7.1.1",
		"glob": "^7.1.6",
		"module-alias": "^2.2.2",
		"uuid": "^9.0.1"
	},
	"description": "Provide makefile support in VS Code: C/C++ IntelliSense, build, debug/run.",
	"devDependencies": {
		"@octokit/rest": "^18.1.1",
		"@types/chai": "^4.2.15",
		"@types/chai-as-promised": "^7.1.3",
		"@types/chai-string": "^1.4.2",
		"@types/node": "^20.14.2",
		"@types/uuid": "^9.0.7",
		"chai": "^4.3.0",
		"chai-as-promised": "^7.1.1",
		"chai-string": "^1.5.0",
		"fs-extra": "^9.1.0",
		"jsonc-parser": "^3.0.0",
		"parse-git-config": "^3.0.0",
		"ts-loader": "^8.0.17",
		"vrsource-tslint-rules": "^6.0.0"
	},
	"displayName": "Makefile Tools",
	"icon": "res/makefile-logo.png",
	"main": "./dist/main",
	"name": "makefile-tools",
	"preview": true,
	"qna": "https://github.com/Microsoft/vscode-makefile-tools/issues",
	"readme": "README.md",
	"resolutions": {
		"ansi-regex": "^5.0.1",
		"glob-parent": "^5.1.2",
		"markdown-it": "^12.3.2",
		"minimatch": "^3.0.5",
		"minimist": "^1.2.6",
		"nanoid": "^3.1.20",
		"xml2js": "^0.5.0"
	},
	"scripts": {
		"bundle-assets": "gulp bundle-assets",
		"compile": "yarn install && webpack --mode development",
		"compile-production": "yarn install && yarn run translations-generate && yarn run bundle-assets && webpack --env BUILD_VSCODE_NLS=true --mode production",
		"compile-watch": "yarn install && webpack --mode development --watch --progress",
		"translations-export": "gulp translations-export",
		"translations-generate": "gulp translations-generate",
		"translations-import": "gulp translations-import"
	}
=======
  "name": "makefile-tools",
  "displayName": "Makefile Tools",
  "description": "Provide makefile support in VS Code: C/C++ IntelliSense, build, debug/run.",
  "version": "0.7.0",
  "publisher": "ms-vscode",
  "preview": true,
  "icon": "res/makefile-logo.png",
  "readme": "README.md",
  "author": {
    "name": "Microsoft Corporation"
  },
  "license": "SEE LICENSE IN LICENSE.txt",
  "engines": {
    "vscode": "^1.74.0"
  },
  "bugs": {
    "url": "https://github.com/Microsoft/vscode-makefile-tools/issues",
    "email": "c_cpp_support@microsoft.com"
  },
  "repository": {
    "type": "git",
    "url": "https://github.com/Microsoft/vscode-makefile-tools.git"
  },
  "homepage": "https://github.com/Microsoft/vscode-makefile-tools",
  "qna": "https://github.com/Microsoft/vscode-makefile-tools/issues",
  "keywords": [
    "C",
    "C++",
    "IntelliSense",
    "Microsoft",
    "Makefile"
  ],
  "categories": [
    "Programming Languages",
    "Debuggers",
    "Other"
  ],
  "activationEvents": [
    "onCommand:makefile.setBuildConfiguration",
    "onCommand:makefile.getConfiguration",
    "onCommand:makefile.setBuildTarget",
    "onCommand:makefile.getBuildTarget",
    "onCommand:makefile.buildTarget",
    "onCommand:makefile.buildCleanTarget",
    "onCommand:makefile.buildAll",
    "onCommand:makefile.buildCleanAll",
    "onCommand:makefile.setLaunchConfiguration",
    "onCommand:makefile.launchDebug",
    "onCommand:makefile.launchRun",
    "onCommand:makefile.launchTargetPath",
    "onCommand:makefile.getLaunchTargetPath",
    "onCommand:makefile.launchTargetFileName",
    "onCommand:makefile.getLaunchTargetFileName",
    "onCommand:makefile.getLaunchTargetDirectory",
    "onCommand:makefile.getLaunchTargetArgs",
    "onCommand:makefile.getLaunchTargetArgsConcat",
    "onCommand:makefile.makeBaseDirectory",
    "onCommand:makefile.configure",
    "onCommand:makefile.cleanConfigure",
    "onCommand:makefile.preConfigure",
    "onCommand:makefile.postConfigure",
    "onCommand:makefile.outline.setBuildConfiguration",
    "onCommand:makefile.outline.setBuildTarget",
    "onCommand:makefile.outline.buildTarget",
    "onCommand:makefile.outline.buildCleanTarget",
    "onCommand:makefile.outline.setLaunchConfiguration",
    "onCommand:makefile.outline.launchDebug",
    "onCommand:makefile.outline.launchRun",
    "onCommand:makefile.outline.configure",
    "onCommand:makefile.outline.cleanConfigure",
    "onCommand:makefile.outline.preConfigure",
    "onCommand:makefile.outline.postConfigure",
    "onCommand:makefile.resetState",
    "workspaceContains:**/makefile",
    "workspaceContains:**/Makefile",
    "workspaceContains:**/GNUmakefile"
  ],
  "main": "./dist/main",
  "contributes": {
    "commands": [
      {
        "command": "makefile.buildTarget",
        "title": "%makefile-tools.command.makefile.buildTarget.title%"
      },
      {
        "command": "makefile.buildCleanTarget",
        "title": "%makefile-tools.command.makefile.buildCleanTarget.title%"
      },
      {
        "command": "makefile.buildAll",
        "title": "%makefile-tools.command.makefile.buildAll.title%"
      },
      {
        "command": "makefile.buildCleanAll",
        "title": "%makefile-tools.command.makefile.buildCleanAll.title%"
      },
      {
        "command": "makefile.launchDebug",
        "title": "%makefile-tools.command.makefile.launchDebug.title%"
      },
      {
        "command": "makefile.launchRun",
        "title": "%makefile-tools.command.makefile.launchRun.title%"
      },
      {
        "command": "makefile.setBuildConfiguration",
        "title": "%makefile-tools.command.makefile.setBuildConfiguration.title%"
      },
      {
        "command": "makefile.setBuildTarget",
        "title": "%makefile-tools.command.makefile.setBuildTarget.title%"
      },
      {
        "command": "makefile.setLaunchConfiguration",
        "title": "%makefile-tools.command.makefile.setLaunchConfiguration.title%"
      },
      {
        "command": "makefile.configure",
        "title": "%makefile-tools.command.makefile.configure.title%"
      },
      {
        "command": "makefile.cleanConfigure",
        "title": "%makefile-tools.command.makefile.cleanConfigure.title%"
      },
      {
        "command": "makefile.preConfigure",
        "title": "%makefile-tools.command.makefile.preConfigure.title%"
      },
      {
        "command": "makefile.postConfigure",
        "title": "%makefile-tools.command.makefile.postConfigure.title%"
      },
      {
        "command": "makefile.outline.buildTarget",
        "title": "%makefile-tools.command.makefile.buildTarget.title%",
        "icon": {
          "light": "res/light/build.svg",
          "dark": "res/dark/build.svg"
        }
      },
      {
        "command": "makefile.outline.buildCleanTarget",
        "title": "%makefile-tools.command.makefile.buildCleanTarget.title%"
      },
      {
        "command": "makefile.outline.launchDebug",
        "title": "%makefile-tools.command.makefile.launchDebug.title%",
        "icon": "$(debug)",
        "enablement": "makefile:localDebugFeature"
      },
      {
        "command": "makefile.outline.launchRun",
        "title": "%makefile-tools.command.makefile.launchRun.title%",
        "icon": "$(run)",
        "enablement": "makefile:localRunFeature"
      },
      {
        "command": "makefile.outline.setBuildConfiguration",
        "title": "%makefile-tools.command.makefile.setBuildConfiguration.title%",
        "icon": "$(notebook-edit)"
      },
      {
        "command": "makefile.outline.setBuildTarget",
        "title": "%makefile-tools.command.makefile.setBuildTarget.title%",
        "icon": "$(notebook-edit)"
      },
      {
        "command": "makefile.outline.setLaunchConfiguration",
        "title": "%makefile-tools.command.makefile.setLaunchConfiguration.title%",
        "icon": "$(notebook-edit)"
      },
      {
        "command": "makefile.outline.openMakefilePathSetting",
        "title": "%makefile-tools.command.makefile.openMakefilePathSetting.title%",
        "icon": "$(notebook-edit)"
      },
      {
        "command": "makefile.outline.openMakefileFile",
        "title": "%makefile-tools.command.makefile.openMakefileFile.title%",
        "icon": "$(open-preview)"
      },
      {
        "command": "makefile.outline.openMakePathSetting",
        "title": "%makefile-tools.command.makefile.openMakePathSetting.title%",
        "icon": "$(notebook-edit)"
      },
      {
        "command": "makefile.outline.openBuildLogSetting",
        "title": "%makefile-tools.command.makefile.openBuildLogSetting.title%",
        "icon": "$(notebook-edit)"
      },
      {
        "command": "makefile.outline.openBuildLogFile",
        "title": "%makefile-tools.command.makefile.openBuildLogFile.title%",
        "icon": "$(open-preview)"
      },
      {
        "command": "makefile.outline.configure",
        "title": "%makefile-tools.command.makefile.configure.title%",
        "icon": "$(settings)"
      },
      {
        "command": "makefile.outline.cleanConfigure",
        "title": "%makefile-tools.command.makefile.cleanConfigure.title%"
      },
      {
        "command": "makefile.outline.preConfigure",
        "title": "%makefile-tools.command.makefile.preConfigure.title%"
      },
      {
        "command": "makefile.outline.postConfigure",
        "title": "%makefile-tools.command.makefile.postConfigure.title%"
      },
      {
        "command": "makefile.resetState",
        "title": "%makefile-tools.command.makefile.resetState.title%"
      }
    ],
    "problemMatchers": [
      {
        "name": "gcc",
        "source": "gcc",
        "owner": "makefile-tools",
        "fileLocation": [
          "autoDetect",
          "${command:makefile.makeBaseDirectory}"
        ],
        "pattern": {
          "regexp": "^(.*?):(\\d+):(\\d*):?\\s+(?:fatal\\s+)?(warning|error):\\s+(.*)$",
          "file": 1,
          "line": 2,
          "column": 3,
          "severity": 4,
          "message": 5
        }
      },
      {
        "name": "msvc",
        "source": "msvc",
        "owner": "makefile-tools",
        "base": "$msCompile",
        "fileLocation": [
          "autoDetect",
          "${command:makefile.makeBaseDirectory}"
        ]
      }
    ],
    "configuration": {
      "type": "object",
      "title": "Makefile Tools",
      "properties": {
        "makefile.configurations": {
          "type": "array",
          "default": [],
          "description": "%makefile-tools.configuration.makefile.configurations.description%",
          "items": {
            "type": "object",
            "default": null,
            "properties": {
              "name": {
                "type": "string",
                "description": "%makefile-tools.configuration.makefile.configurations.name.description%"
              },
              "makefilePath": {
                "type": "string",
                "description": "%makefile-tools.configuration.makefile.configurations.makefilePath.description%"
              },
              "makePath": {
                "type": "string",
                "description": "%makefile-tools.configuration.makefile.configurations.makePath.description%"
              },
              "makeDirectory": {
                "type": "string",
                "description": "%makefile-tools.configuration.makefile.configurations.makeDirectory.description%"
              },
              "makeArgs": {
                "type": "array",
                "description": "%makefile-tools.configuration.makefile.configurations.makeArgs.description%",
                "items": {
                  "type": "string"
                },
                "default": []
              },
              "problemMatchers": {
                "type": "array",
                "items": {
                  "type": "string"
                },
                "default": [
                  "$gcc",
                  "$msvc"
                ],
                "description": "%makefile-tools.configuration.makefile.configurations.problemMatchers.description%"
              },
              "buildLog": {
                "type": "string",
                "description": "%makefile-tools.configuration.makefile.configurations.buildLog.description%"
              },
              "preConfigureArgs": {
                "type": "array",
                "items": {
                  "type": "string"
                },
                "default": [],
                "description": "%makefile-tools.configuration.makefile.preConfigureArgs.description%"
              },
              "postConfigureArgs": {
                "type": "array",
                "items": {
                  "type": "string"
                },
                "default": [],
                "description": "%makefile-tools.configuration.makefile.postConfigureArgs.description%"
              }
            }
          },
          "scope": "resource"
        },
        "makefile.defaultLaunchConfiguration": {
          "type": "object",
          "default": null,
          "description": "%makefile-tools.configuration.makefile.defaultLaunchConfiguration.description%",
          "properties": {
            "MIMode": {
              "type": "string",
              "description": "%makefile-tools.configuration.makefile.defaultLaunchConfiguration.MIMode.description%",
              "enum": [
                "gdb",
                "lldb"
              ]
            },
            "miDebuggerPath": {
              "type": "string",
              "description": "%makefile-tools.configuration.makefile.defaultLaunchConfiguration.miDebuggerPath.description%"
            },
            "stopAtEntry": {
              "type": "boolean",
              "description": "%makefile-tools.configuration.makefile.defaultLaunchConfiguration.stopAtEntry.description%",
              "default": false
            },
            "symbolSearchPath": {
              "type": "string",
              "description": "%makefile-tools.configuration.makefile.defaultLaunchConfiguration.symbolSearchPath.description%"
            }
          },
          "scope": "resource"
        },
        "makefile.launchConfigurations": {
          "type": "array",
          "default": [],
          "description": "%makefile-tools.configuration.makefile.launchConfigurations.description%",
          "items": {
            "type": "object",
            "default": null,
            "properties": {
              "binaryPath": {
                "type": "string",
                "description": "%makefile-tools.configuration.makefile.launchConfigurations.binaryPath.description%"
              },
              "binaryArgs": {
                "type": "array",
                "description": "%makefile-tools.configuration.makefile.launchConfigurations.binaryArgs.description%",
                "items": {
                  "type": "string"
                },
                "default": []
              },
              "cwd": {
                "type": "string",
                "description": "%makefile-tools.configuration.makefile.launchConfigurations.cwd.description%"
              },
              "MIMode": {
                "type": "string",
                "description": "%makefile-tools.configuration.makefile.launchConfigurations.MIMode.description%",
                "enum": [
                  "gdb",
                  "lldb"
                ]
              },
              "miDebuggerPath": {
                "type": "string",
                "description": "%makefile-tools.configuration.makefile.launchConfigurations.miDebuggerPath.description%"
              },
              "stopAtEntry": {
                "type": "boolean",
                "description": "%makefile-tools.configuration.makefile.launchConfigurations.stopAtEntry.description%",
                "default": false
              },
              "symbolSearchPath": {
                "type": "string",
                "description": "%makefile-tools.configuration.makefile.launchConfigurations.symbolSearchPath.description%"
              }
            }
          },
          "scope": "resource"
        },
        "makefile.loggingLevel": {
          "type": "string",
          "enum": [
            "Normal",
            "Verbose",
            "Debug"
          ],
          "default": "Normal",
          "description": "%makefile-tools.configuration.makefile.loggingLevel.description%",
          "scope": "resource"
        },
        "makefile.makePath": {
          "type": "string",
          "default": "make",
          "description": "%makefile-tools.configuration.makefile.makePath.description%",
          "scope": "resource"
        },
        "makefile.makeDirectory": {
          "type": "string",
          "description": "%makefile-tools.configuration.makefile.makeDirectory.description%",
          "scope": "resource"
        },
        "makefile.makefilePath": {
          "type": "string",
          "description": "%makefile-tools.configuration.makefile.makefilePath.description%",
          "scope": "resource"
        },
        "makefile.buildLog": {
          "type": "string",
          "description": "%makefile-tools.configuration.makefile.buildLog.description%",
          "default": null,
          "scope": "resource"
        },
        "makefile.extensionOutputFolder": {
          "type": "string",
          "description": "%makefile-tools.configuration.makefile.extensionOutputFolder.description%",
          "default": "",
          "scope": "resource"
        },
        "makefile.extensionLog": {
          "type": "string",
          "description": "%makefile-tools.configuration.makefile.extensionLog.description%",
          "default": "",
          "scope": "resource"
        },
        "makefile.configurationCachePath": {
          "type": "string",
          "description": "%makefile-tools.configuration.makefile.configurationCachePath.description%",
          "default": "",
          "scope": "resource"
        },
        "makefile.dryrunSwitches": {
          "type": "array",
          "default": [
            "--always-make",
            "--keep-going",
            "--print-directory"
          ],
          "description": "%makefile-tools.configuration.makefile.dryrunSwitches.description%",
          "items": {
            "type": "string"
          },
          "scope": "resource"
        },
        "makefile.additionalCompilerNames": {
          "type": "array",
          "default": [],
          "description": "%makefile-tools.configuration.makefile.additionalCompilerNames.description%",
          "items": {
            "type": "string"
          },
          "scope": "resource"
        },
        "makefile.excludeCompilerNames": {
          "type": "array",
          "default": [],
          "description": "%makefile-tools.configuration.makefile.excludeCompilerNames.description%",
          "items": {
            "type": "string"
          },
          "scope": "resource"
        },
        "makefile.configureOnOpen": {
          "type": "boolean",
          "default": null,
          "description": "%makefile-tools.configuration.makefile.configureOnOpen.description%",
          "scope": "resource"
        },
        "makefile.configureOnEdit": {
          "type": "boolean",
          "default": true,
          "description": "%makefile-tools.configuration.makefile.configureOnEdit.description%",
          "scope": "resource"
        },
        "makefile.configureAfterCommand": {
          "type": "boolean",
          "default": true,
          "description": "%makefile-tools.configuration.makefile.configureAfterCommand.description%",
          "scope": "resource"
        },
        "makefile.preConfigureScript": {
          "type": "string",
          "description": "%makefile-tools.configuration.makefile.preConfigureScript.description%",
          "default": null,
          "scope": "resource"
        },
        "makefile.preConfigureArgs": {
          "type": "array",
          "description": "%makefile-tools.configuration.makefile.preConfigureArgs.description%",
          "items": {
            "type": "string"
          },
          "default": []
        },
        "makefile.postConfigureScript": {
          "type": "string",
          "description": "%makefile-tools.configuration.makefile.postConfigureScript.description%",
          "default": null,
          "scope": "resource"
        },
        "makefile.postConfigureArgs": {
          "type": "array",
          "description": "%makefile-tools.configuration.makefile.postConfigureArgs.description%",
          "items": {
            "type": "string"
          },
          "default": []
        },
        "makefile.alwaysPreConfigure": {
          "type": "boolean",
          "description": "%makefile-tools.configuration.makefile.alwaysPreConfigure.description%",
          "default": false,
          "scope": "resource"
        },
        "makefile.alwaysPostConfigure": {
          "type": "boolean",
          "description": "%makefile-tools.configuration.makefile.alwaysPostConfigure.description%",
          "default": false,
          "scope": "resource"
        },
        "makefile.ignoreDirectoryCommands": {
          "type": "boolean",
          "description": "%makefile-tools.configuration.makefile.ignoreDirectoryCommands.description%",
          "default": true,
          "scope": "resource"
        },
        "makefile.phonyOnlyTargets": {
          "type": "boolean",
          "default": false,
          "description": "%makefile-tools.configuration.makefile.phonyOnlyTargets.description%",
          "scope": "resource"
        },
        "makefile.saveBeforeBuildOrConfigure": {
          "type": "boolean",
          "default": true,
          "description": "%makefile-tools.configuration.makefile.saveBeforeBuildOrConfigure.description%",
          "scope": "resource"
        },
        "makefile.buildBeforeLaunch": {
          "type": "boolean",
          "default": true,
          "description": "%makefile-tools.configuration.makefile.buildBeforeLaunch.description%",
          "scope": "resource"
        },
        "makefile.clearOutputBeforeBuild": {
          "type": "boolean",
          "default": true,
          "description": "%makefile-tools.configuration.makefile.clearOutputBeforeBuild.description%",
          "scope": "resource"
        },
        "makefile.compileCommandsPath": {
          "type": "string",
          "default": null,
          "description": "%makefile-tools.configuration.makefile.compileCommandsPath.description%",
          "scope": "resource"
        },
        "makefile.panel.visibility": {
          "type": "object",
          "default": null,
          "description": "%makefile-tools.configuration.makefile.panel.visibility.description%",
          "properties": {
            "debug": {
              "type": "boolean",
              "description": "%makefile-tools.configuration.makefile.panel.visibility.debug.description%",
              "default": true
            },
            "run": {
              "type": "boolean",
              "description": "%makefile-tools.configuration.makefile.panel.visibility.run.description%",
              "default": true
            }
          }
        }
      }
    },
    "viewsContainers": {
      "activitybar": [
        {
          "id": "makefile__viewContainer",
          "title": "Makefile",
          "when": "makefile:fullFeatureSet",
          "icon": "res/viewcontainer.svg"
        }
      ]
    },
    "views": {
      "makefile__viewContainer": [
        {
          "id": "makefile.outline",
          "when": "isWorkspaceTrusted || makefile:testing",
          "name": "%makefile-tools.configuration.views.makefile.outline.description%"
        }
      ]
    },
    "menus": {
      "commandPalette": [
        {
          "command": "makefile.configure",
          "when": "isWorkspaceTrusted || makefile:testing"
        },
        {
          "command": "makefile.cleanConfigure",
          "when": "isWorkspaceTrusted || makefile:testing"
        },
        {
          "command": "makefile.outline.openMakefilePathSetting",
          "when": "isWorkspaceTrusted || makefile:testing"
        },
        {
          "command": "makefile.outline.openMakefileFile",
          "when": "isWorkspaceTrusted || makefile:testing"
        },
        {
          "command": "makefile.outline.openMakePathSetting",
          "when": "isWorkspaceTrusted || makefile:testing"
        },
        {
          "command": "makefile.outline.openBuildLogSetting",
          "when": "isWorkspaceTrusted || makefile:testing"
        },
        {
          "command": "makefile.outline.openBuildLogFile",
          "when": "isWorkspaceTrusted || makefile:testing"
        },
        {
          "command": "makefile.preConfigure",
          "when": "makefile:fullFeatureSet"
        },
        {
          "command": "makefile.postConfigure",
          "when": "makefile:fullFeatureSet"
        },
        {
          "command": "makefile.buildTarget",
          "when": "makefile:fullFeatureSet"
        },
        {
          "command": "makefile.buildCleanTarget",
          "when": "makefile:fullFeatureSet"
        },
        {
          "command": "makefile.buildAll",
          "when": "makefile:fullFeatureSet"
        },
        {
          "command": "makefile.buildCleanAll",
          "when": "makefile:fullFeatureSet"
        },
        {
          "command": "makefile.launchDebug",
          "when": "makefile:localDebugFeature"
        },
        {
          "command": "makefile.launchRun",
          "when": "makefile:localRunFeature"
        },
        {
          "command": "makefile.setBuildConfiguration",
          "when": "makefile:fullFeatureSet"
        },
        {
          "command": "makefile.setBuildTarget",
          "when": "makefile:fullFeatureSet"
        },
        {
          "command": "makefile.setLaunchConfiguration",
          "when": "makefile:localDebugFeature"
        },
        {
          "command": "makefile.outline.configure",
          "when": "never"
        },
        {
          "command": "makefile.outline.cleanConfigure",
          "when": "never"
        },
        {
          "command": "makefile.outline.preConfigure",
          "when": "never"
        },
        {
          "command": "makefile.outline.postConfigure",
          "when": "never"
        },
        {
          "command": "makefile.outline.buildTarget",
          "when": "never"
        },
        {
          "command": "makefile.outline.buildCleanTarget",
          "when": "never"
        },
        {
          "command": "makefile.outline.launchDebug",
          "when": "never"
        },
        {
          "command": "makefile.outline.launchRun",
          "when": "never"
        },
        {
          "command": "makefile.outline.setBuildConfiguration",
          "when": "never"
        },
        {
          "command": "makefile.outline.setBuildTarget",
          "when": "never"
        },
        {
          "command": "makefile.outline.setLaunchConfiguration",
          "when": "never"
        },
        {
          "command": "makefile.resetState",
          "when": "isWorkspaceTrusted || makefile:testing"
        }
      ],
      "view/title": [
        {
          "command": "makefile.outline.preConfigure",
          "when": "view == makefile.outline",
          "group": "1_makefileOutline@1"
        },
        {
          "command": "makefile.outline.postConfigure",
          "when": "view == makefile.outline",
          "group": "1_makefileOutline@2"
        },
        {
          "command": "makefile.outline.configure",
          "when": "view == makefile.outline",
          "group": "1_makefileOutline@3"
        },
        {
          "command": "makefile.outline.cleanConfigure",
          "when": "view == makefile.outline",
          "group": "1_makefileOutline@4"
        },
        {
          "command": "makefile.outline.buildTarget",
          "when": "makefile:fullFeatureSet && view == makefile.outline",
          "group": "navigation@1"
        },
        {
          "command": "makefile.outline.buildCleanTarget",
          "when": "makefile:fullFeatureSet && view == makefile.outline",
          "group": "1_makefileOutline@4"
        },
        {
          "command": "makefile.outline.launchDebug",
          "when": "makefile:fullFeatureSet && view == makefile.outline && makefile:localDebugFeature",
          "group": "navigation@2"
        },
        {
          "command": "makefile.outline.launchRun",
          "when": "makefile:fullFeatureSet && view == makefile.outline && makefile:localRunFeature",
          "group": "navigation@3"
        }
      ],
      "view/item/context": [
        {
          "command": "makefile.outline.configure",
          "when": "view == makefile.outline && viewItem =~ /nodeType=configuration/",
          "group": "1_stateActions@1"
        },
        {
          "command": "makefile.outline.cleanConfigure",
          "when": "view == makefile.outline && viewItem =~ /nodeType=configuration/",
          "group": "1_stateActions@2"
        },
        {
          "command": "makefile.outline.setBuildConfiguration",
          "when": "makefile:fullFeatureSet && view == makefile.outline && viewItem =~ /nodeType=configuration/",
          "group": "inline@1"
        },
        {
          "command": "makefile.outline.buildTarget",
          "when": "makefile:fullFeatureSet && view == makefile.outline && viewItem =~ /nodeType=buildTarget/",
          "group": "1_stateActions@1"
        },
        {
          "command": "makefile.outline.buildCleanTarget",
          "when": "makefile:fullFeatureSet && view == makefile.outline && viewItem =~ /nodeType=buildTarget/",
          "group": "1_stateActions@2"
        },
        {
          "command": "makefile.outline.setBuildTarget",
          "when": "makefile:fullFeatureSet && view == makefile.outline && viewItem =~ /nodeType=buildTarget/",
          "group": "inline@1"
        },
        {
          "command": "makefile.outline.launchDebug",
          "when": "makefile:fullFeatureSet && view == makefile.outline && viewItem =~ /nodeType=launchTarget/",
          "group": "1_stateActions@1"
        },
        {
          "command": "makefile.outline.launchRun",
          "when": "makefile:fullFeatureSet && view == makefile.outline && viewItem =~ /nodeType=launchTarget/",
          "group": "1_stateActions@2"
        },
        {
          "command": "makefile.outline.setLaunchConfiguration",
          "when": "makefile:fullFeatureSet && view == makefile.outline && viewItem =~ /nodeType=launchTarget/",
          "group": "inline@1"
        },
        {
          "command": "makefile.outline.openMakefilePathSetting",
          "when": "view == makefile.outline && viewItem =~ /nodeType=makefilePathInfo/",
          "group": "inline@2"
        },
        {
          "command": "makefile.outline.openMakefileFile",
          "when": "view == makefile.outline && viewItem =~ /nodeType=makefilePathInfo/ && makefile.makefileFilePresent",
          "group": "inline@1"
        },
        {
          "command": "makefile.outline.openMakePathSetting",
          "when": "view == makefile.outline && viewItem =~ /nodeType=makePathInfo/",
          "group": "inline@1"
        },
        {
          "command": "makefile.outline.openBuildLogSetting",
          "when": "view == makefile.outline && viewItem =~ /nodeType=buildLogPathInfo/",
          "group": "inline@1"
        },
        {
          "command": "makefile.outline.openBuildLogFile",
          "when": "view == makefile.outline && viewItem =~ /nodeType=buildLogPathInfo/ && makefile.buildLogFilePresent",
          "group": "inline@1"
        }
      ]
    }
  },
  "scripts": {
    "compile": "yarn install && webpack --mode development",
    "compile-watch": "yarn install && webpack --mode development --watch --progress",
    "compile-production": "yarn install && yarn run translations-generate && yarn run bundle-assets && webpack --env BUILD_VSCODE_NLS=true --mode production",
    "bundle-assets": "gulp bundle-assets",
    "translations-export": "gulp translations-export",
    "translations-generate": "gulp translations-generate",
    "translations-import": "gulp translations-import",
    "watch": "tsc -watch -p ./",
    "package": "vsce package --yarn -o makefile-tools.vsix",
    "pretest": "tsc -p test.tsconfig.json",
    "test": "yarn run pretest && node ./out/src/test/runTest.js"
  },
  "devDependencies": {
    "@types/mocha": "^9.0.0",
    "@types/node": "^20.14.2",
    "@types/uuid": "^9.0.7",
    "@types/vscode": "^1.74.0",
    "@vscode/vsce": "^3.1.0",
    "tslint": "^5.20.1",
    "tslint-microsoft-contrib": "^6.2.0",
    "tslint-no-unused-expression-chai": "^0.1.4",
    "@types/chai": "^4.2.15",
    "@types/chai-as-promised": "^7.1.3",
    "@types/chai-string": "^1.4.2",
    "chai": "^4.3.0",
    "chai-as-promised": "^7.1.1",
    "chai-string": "^1.5.0",
    "typescript": "^5.0.2",
    "vrsource-tslint-rules": "^6.0.0",
    "vscode-nls-dev": "^3.3.2",
    "gulp": "^4.0.2",
    "gulp-eslint": "^6.0.0",
    "gulp-filter": "^6.0.0",
    "gulp-mocha": "^8.0.0",
    "gulp-sourcemaps": "^3.0.0",
    "gulp-typescript": "^5.0.1",
    "fs-extra": "^9.1.0",
    "@octokit/rest": "^18.1.1",
    "parse-git-config": "^3.0.0",
    "jsonc-parser": "^3.0.0",
    "@vscode/test-electron": "^2.3.8",
    "ts-loader": "^8.0.17",
    "webpack": "^5.94.0",
    "webpack-cli": "^4.5.0"
  },
  "dependencies": {
    "@types/glob": "^7.1.1",
    "glob": "^7.1.6",
    "module-alias": "^2.2.2",
    "uuid": "^9.0.1",
    "vscode-cpptools": "^6.1.0",
    "vscode-nls": "^5.0.0",
    "@vscode/extension-telemetry": "^0.9.6",
    "vscode-jsonrpc": "^3.6.2"
  },
  "resolutions": {
    "ansi-regex": "^5.0.1",
    "glob-parent": "^5.1.2",
    "markdown-it": "^12.3.2",
    "minimist": "^1.2.6",
    "nanoid": "^3.1.20",
    "minimatch": "^3.0.5",
    "xml2js": "^0.5.0"
  },
  "capabilities": {
    "untrustedWorkspaces": {
      "supported": false,
      "description": ""
    }
  }
>>>>>>> f3fec776
}<|MERGE_RESOLUTION|>--- conflicted
+++ resolved
@@ -1,871 +1,4 @@
 {
-<<<<<<< HEAD
-	"activationEvents": [
-		"onCommand:makefile.setBuildConfiguration",
-		"onCommand:makefile.getConfiguration",
-		"onCommand:makefile.setBuildTarget",
-		"onCommand:makefile.getBuildTarget",
-		"onCommand:makefile.buildTarget",
-		"onCommand:makefile.buildCleanTarget",
-		"onCommand:makefile.buildAll",
-		"onCommand:makefile.buildCleanAll",
-		"onCommand:makefile.setLaunchConfiguration",
-		"onCommand:makefile.launchDebug",
-		"onCommand:makefile.launchRun",
-		"onCommand:makefile.launchTargetPath",
-		"onCommand:makefile.getLaunchTargetPath",
-		"onCommand:makefile.launchTargetFileName",
-		"onCommand:makefile.getLaunchTargetFileName",
-		"onCommand:makefile.getLaunchTargetDirectory",
-		"onCommand:makefile.getLaunchTargetArgs",
-		"onCommand:makefile.getLaunchTargetArgsConcat",
-		"onCommand:makefile.makeBaseDirectory",
-		"onCommand:makefile.configure",
-		"onCommand:makefile.cleanConfigure",
-		"onCommand:makefile.preConfigure",
-		"onCommand:makefile.postConfigure",
-		"onCommand:makefile.outline.setBuildConfiguration",
-		"onCommand:makefile.outline.setBuildTarget",
-		"onCommand:makefile.outline.buildTarget",
-		"onCommand:makefile.outline.buildCleanTarget",
-		"onCommand:makefile.outline.setLaunchConfiguration",
-		"onCommand:makefile.outline.launchDebug",
-		"onCommand:makefile.outline.launchRun",
-		"onCommand:makefile.outline.configure",
-		"onCommand:makefile.outline.cleanConfigure",
-		"onCommand:makefile.outline.preConfigure",
-		"onCommand:makefile.outline.postConfigure",
-		"onCommand:makefile.resetState",
-		"workspaceContains:**/makefile",
-		"workspaceContains:**/Makefile",
-		"workspaceContains:**/GNUmakefile"
-	],
-	"capabilities": {
-		"untrustedWorkspaces": {
-			"description": "",
-			"supported": false
-		}
-	},
-	"contributes": {
-		"commands": [
-			{
-				"command": "makefile.buildTarget",
-				"title": "%makefile-tools.command.makefile.buildTarget.title%"
-			},
-			{
-				"command": "makefile.buildCleanTarget",
-				"title": "%makefile-tools.command.makefile.buildCleanTarget.title%"
-			},
-			{
-				"command": "makefile.buildAll",
-				"title": "%makefile-tools.command.makefile.buildAll.title%"
-			},
-			{
-				"command": "makefile.buildCleanAll",
-				"title": "%makefile-tools.command.makefile.buildCleanAll.title%"
-			},
-			{
-				"command": "makefile.launchDebug",
-				"title": "%makefile-tools.command.makefile.launchDebug.title%"
-			},
-			{
-				"command": "makefile.launchRun",
-				"title": "%makefile-tools.command.makefile.launchRun.title%"
-			},
-			{
-				"command": "makefile.setBuildConfiguration",
-				"title": "%makefile-tools.command.makefile.setBuildConfiguration.title%"
-			},
-			{
-				"command": "makefile.setBuildTarget",
-				"title": "%makefile-tools.command.makefile.setBuildTarget.title%"
-			},
-			{
-				"command": "makefile.setLaunchConfiguration",
-				"title": "%makefile-tools.command.makefile.setLaunchConfiguration.title%"
-			},
-			{
-				"command": "makefile.configure",
-				"title": "%makefile-tools.command.makefile.configure.title%"
-			},
-			{
-				"command": "makefile.cleanConfigure",
-				"title": "%makefile-tools.command.makefile.cleanConfigure.title%"
-			},
-			{
-				"command": "makefile.preConfigure",
-				"title": "%makefile-tools.command.makefile.preConfigure.title%"
-			},
-			{
-				"command": "makefile.postConfigure",
-				"title": "%makefile-tools.command.makefile.postConfigure.title%"
-			},
-			{
-				"command": "makefile.outline.buildTarget",
-				"icon": {
-					"dark": "res/dark/build.svg",
-					"light": "res/light/build.svg"
-				},
-				"title": "%makefile-tools.command.makefile.buildTarget.title%"
-			},
-			{
-				"command": "makefile.outline.buildCleanTarget",
-				"title": "%makefile-tools.command.makefile.buildCleanTarget.title%"
-			},
-			{
-				"command": "makefile.outline.launchDebug",
-				"enablement": "makefile:localDebugFeature",
-				"icon": "$(debug)",
-				"title": "%makefile-tools.command.makefile.launchDebug.title%"
-			},
-			{
-				"command": "makefile.outline.launchRun",
-				"enablement": "makefile:localRunFeature",
-				"icon": "$(run)",
-				"title": "%makefile-tools.command.makefile.launchRun.title%"
-			},
-			{
-				"command": "makefile.outline.setBuildConfiguration",
-				"icon": "$(notebook-edit)",
-				"title": "%makefile-tools.command.makefile.setBuildConfiguration.title%"
-			},
-			{
-				"command": "makefile.outline.setBuildTarget",
-				"icon": "$(notebook-edit)",
-				"title": "%makefile-tools.command.makefile.setBuildTarget.title%"
-			},
-			{
-				"command": "makefile.outline.setLaunchConfiguration",
-				"icon": "$(notebook-edit)",
-				"title": "%makefile-tools.command.makefile.setLaunchConfiguration.title%"
-			},
-			{
-				"command": "makefile.outline.openMakefilePathSetting",
-				"icon": "$(notebook-edit)",
-				"title": "%makefile-tools.command.makefile.openMakefilePathSetting.title%"
-			},
-			{
-				"command": "makefile.outline.openMakefileFile",
-				"icon": "$(open-preview)",
-				"title": "%makefile-tools.command.makefile.openMakefileFile.title%"
-			},
-			{
-				"command": "makefile.outline.openMakePathSetting",
-				"icon": "$(notebook-edit)",
-				"title": "%makefile-tools.command.makefile.openMakePathSetting.title%"
-			},
-			{
-				"command": "makefile.outline.openBuildLogSetting",
-				"icon": "$(notebook-edit)",
-				"title": "%makefile-tools.command.makefile.openBuildLogSetting.title%"
-			},
-			{
-				"command": "makefile.outline.openBuildLogFile",
-				"icon": "$(open-preview)",
-				"title": "%makefile-tools.command.makefile.openBuildLogFile.title%"
-			},
-			{
-				"command": "makefile.outline.configure",
-				"icon": "$(settings)",
-				"title": "%makefile-tools.command.makefile.configure.title%"
-			},
-			{
-				"command": "makefile.outline.cleanConfigure",
-				"title": "%makefile-tools.command.makefile.cleanConfigure.title%"
-			},
-			{
-				"command": "makefile.outline.preConfigure",
-				"title": "%makefile-tools.command.makefile.preConfigure.title%"
-			},
-			{
-				"command": "makefile.outline.postConfigure",
-				"title": "%makefile-tools.command.makefile.postConfigure.title%"
-			},
-			{
-				"command": "makefile.resetState",
-				"title": "%makefile-tools.command.makefile.resetState.title%"
-			}
-		],
-		"configuration": {
-			"properties": {
-				"makefile.additionalCompilerNames": {
-					"default": [],
-					"description": "%makefile-tools.configuration.makefile.additionalCompilerNames.description%",
-					"items": {
-						"type": "string"
-					},
-					"scope": "resource",
-					"type": "array"
-				},
-				"makefile.alwaysPostConfigure": {
-					"default": false,
-					"description": "%makefile-tools.configuration.makefile.alwaysPostConfigure.description%",
-					"scope": "resource",
-					"type": "boolean"
-				},
-				"makefile.alwaysPreConfigure": {
-					"default": false,
-					"description": "%makefile-tools.configuration.makefile.alwaysPreConfigure.description%",
-					"scope": "resource",
-					"type": "boolean"
-				},
-				"makefile.buildBeforeLaunch": {
-					"default": true,
-					"description": "%makefile-tools.configuration.makefile.buildBeforeLaunch.description%",
-					"scope": "resource",
-					"type": "boolean"
-				},
-				"makefile.buildLog": {
-					"default": null,
-					"description": "%makefile-tools.configuration.makefile.buildLog.description%",
-					"scope": "resource",
-					"type": "string"
-				},
-				"makefile.clearOutputBeforeBuild": {
-					"default": true,
-					"description": "%makefile-tools.configuration.makefile.clearOutputBeforeBuild.description%",
-					"scope": "resource",
-					"type": "boolean"
-				},
-				"makefile.compileCommandsPath": {
-					"default": null,
-					"description": "%makefile-tools.configuration.makefile.compileCommandsPath.description%",
-					"scope": "resource",
-					"type": "string"
-				},
-				"makefile.configurationCachePath": {
-					"default": "",
-					"description": "%makefile-tools.configuration.makefile.configurationCachePath.description%",
-					"scope": "resource",
-					"type": "string"
-				},
-				"makefile.configurations": {
-					"default": [],
-					"description": "%makefile-tools.configuration.makefile.configurations.description%",
-					"items": {
-						"default": null,
-						"properties": {
-							"buildLog": {
-								"description": "%makefile-tools.configuration.makefile.configurations.buildLog.description%",
-								"type": "string"
-							},
-							"makeArgs": {
-								"default": [],
-								"description": "%makefile-tools.configuration.makefile.configurations.makeArgs.description%",
-								"items": {
-									"type": "string"
-								},
-								"type": "array"
-							},
-							"makeDirectory": {
-								"description": "%makefile-tools.configuration.makefile.configurations.makeDirectory.description%",
-								"type": "string"
-							},
-							"makePath": {
-								"description": "%makefile-tools.configuration.makefile.configurations.makePath.description%",
-								"type": "string"
-							},
-							"makefilePath": {
-								"description": "%makefile-tools.configuration.makefile.configurations.makefilePath.description%",
-								"type": "string"
-							},
-							"name": {
-								"description": "%makefile-tools.configuration.makefile.configurations.name.description%",
-								"type": "string"
-							},
-							"postConfigureArgs": {
-								"default": [],
-								"description": "%makefile-tools.configuration.makefile.postConfigureArgs.description%",
-								"items": {
-									"type": "string"
-								},
-								"type": "array"
-							},
-							"preConfigureArgs": {
-								"default": [],
-								"description": "%makefile-tools.configuration.makefile.preConfigureArgs.description%",
-								"items": {
-									"type": "string"
-								},
-								"type": "array"
-							},
-							"problemMatchers": {
-								"default": [
-									"$gcc",
-									"$msvc"
-								],
-								"description": "%makefile-tools.configuration.makefile.configurations.problemMatchers.description%",
-								"items": {
-									"type": "string"
-								},
-								"type": "array"
-							}
-						},
-						"type": "object"
-					},
-					"scope": "resource",
-					"type": "array"
-				},
-				"makefile.configureAfterCommand": {
-					"default": true,
-					"description": "%makefile-tools.configuration.makefile.configureAfterCommand.description%",
-					"scope": "resource",
-					"type": "boolean"
-				},
-				"makefile.configureOnEdit": {
-					"default": true,
-					"description": "%makefile-tools.configuration.makefile.configureOnEdit.description%",
-					"scope": "resource",
-					"type": "boolean"
-				},
-				"makefile.configureOnOpen": {
-					"default": null,
-					"description": "%makefile-tools.configuration.makefile.configureOnOpen.description%",
-					"scope": "resource",
-					"type": "boolean"
-				},
-				"makefile.defaultLaunchConfiguration": {
-					"default": null,
-					"description": "%makefile-tools.configuration.makefile.defaultLaunchConfiguration.description%",
-					"properties": {
-						"MIMode": {
-							"description": "%makefile-tools.configuration.makefile.defaultLaunchConfiguration.MIMode.description%",
-							"enum": [
-								"gdb",
-								"lldb"
-							],
-							"type": "string"
-						},
-						"miDebuggerPath": {
-							"description": "%makefile-tools.configuration.makefile.defaultLaunchConfiguration.miDebuggerPath.description%",
-							"type": "string"
-						},
-						"stopAtEntry": {
-							"default": false,
-							"description": "%makefile-tools.configuration.makefile.defaultLaunchConfiguration.stopAtEntry.description%",
-							"type": "boolean"
-						},
-						"symbolSearchPath": {
-							"description": "%makefile-tools.configuration.makefile.defaultLaunchConfiguration.symbolSearchPath.description%",
-							"type": "string"
-						}
-					},
-					"scope": "resource",
-					"type": "object"
-				},
-				"makefile.dryrunSwitches": {
-					"default": [
-						"--always-make",
-						"--keep-going",
-						"--print-directory"
-					],
-					"description": "%makefile-tools.configuration.makefile.dryrunSwitches.description%",
-					"items": {
-						"type": "string"
-					},
-					"scope": "resource",
-					"type": "array"
-				},
-				"makefile.excludeCompilerNames": {
-					"default": [],
-					"description": "%makefile-tools.configuration.makefile.excludeCompilerNames.description%",
-					"items": {
-						"type": "string"
-					},
-					"scope": "resource",
-					"type": "array"
-				},
-				"makefile.extensionLog": {
-					"default": "",
-					"description": "%makefile-tools.configuration.makefile.extensionLog.description%",
-					"scope": "resource",
-					"type": "string"
-				},
-				"makefile.extensionOutputFolder": {
-					"default": "",
-					"description": "%makefile-tools.configuration.makefile.extensionOutputFolder.description%",
-					"scope": "resource",
-					"type": "string"
-				},
-				"makefile.ignoreDirectoryCommands": {
-					"default": true,
-					"description": "%makefile-tools.configuration.makefile.ignoreDirectoryCommands.description%",
-					"scope": "resource",
-					"type": "boolean"
-				},
-				"makefile.launchConfigurations": {
-					"default": [],
-					"description": "%makefile-tools.configuration.makefile.launchConfigurations.description%",
-					"items": {
-						"default": null,
-						"properties": {
-							"MIMode": {
-								"description": "%makefile-tools.configuration.makefile.launchConfigurations.MIMode.description%",
-								"enum": [
-									"gdb",
-									"lldb"
-								],
-								"type": "string"
-							},
-							"binaryArgs": {
-								"default": [],
-								"description": "%makefile-tools.configuration.makefile.launchConfigurations.binaryArgs.description%",
-								"items": {
-									"type": "string"
-								},
-								"type": "array"
-							},
-							"binaryPath": {
-								"description": "%makefile-tools.configuration.makefile.launchConfigurations.binaryPath.description%",
-								"type": "string"
-							},
-							"cwd": {
-								"description": "%makefile-tools.configuration.makefile.launchConfigurations.cwd.description%",
-								"type": "string"
-							},
-							"miDebuggerPath": {
-								"description": "%makefile-tools.configuration.makefile.launchConfigurations.miDebuggerPath.description%",
-								"type": "string"
-							},
-							"stopAtEntry": {
-								"default": false,
-								"description": "%makefile-tools.configuration.makefile.launchConfigurations.stopAtEntry.description%",
-								"type": "boolean"
-							},
-							"symbolSearchPath": {
-								"description": "%makefile-tools.configuration.makefile.launchConfigurations.symbolSearchPath.description%",
-								"type": "string"
-							}
-						},
-						"type": "object"
-					},
-					"scope": "resource",
-					"type": "array"
-				},
-				"makefile.loggingLevel": {
-					"default": "Normal",
-					"description": "%makefile-tools.configuration.makefile.loggingLevel.description%",
-					"enum": [
-						"Normal",
-						"Verbose",
-						"Debug"
-					],
-					"scope": "resource",
-					"type": "string"
-				},
-				"makefile.makeDirectory": {
-					"description": "%makefile-tools.configuration.makefile.makeDirectory.description%",
-					"scope": "resource",
-					"type": "string"
-				},
-				"makefile.makePath": {
-					"default": "make",
-					"description": "%makefile-tools.configuration.makefile.makePath.description%",
-					"scope": "resource",
-					"type": "string"
-				},
-				"makefile.makefilePath": {
-					"description": "%makefile-tools.configuration.makefile.makefilePath.description%",
-					"scope": "resource",
-					"type": "string"
-				},
-				"makefile.panel.visibility": {
-					"default": null,
-					"description": "%makefile-tools.configuration.makefile.panel.visibility.description%",
-					"properties": {
-						"debug": {
-							"default": true,
-							"description": "%makefile-tools.configuration.makefile.panel.visibility.debug.description%",
-							"type": "boolean"
-						},
-						"run": {
-							"default": true,
-							"description": "%makefile-tools.configuration.makefile.panel.visibility.run.description%",
-							"type": "boolean"
-						}
-					},
-					"type": "object"
-				},
-				"makefile.phonyOnlyTargets": {
-					"default": false,
-					"description": "%makefile-tools.configuration.makefile.phonyOnlyTargets.description%",
-					"scope": "resource",
-					"type": "boolean"
-				},
-				"makefile.postConfigureArgs": {
-					"default": [],
-					"description": "%makefile-tools.configuration.makefile.postConfigureArgs.description%",
-					"items": {
-						"type": "string"
-					},
-					"type": "array"
-				},
-				"makefile.postConfigureScript": {
-					"default": null,
-					"description": "%makefile-tools.configuration.makefile.postConfigureScript.description%",
-					"scope": "resource",
-					"type": "string"
-				},
-				"makefile.preConfigureArgs": {
-					"default": [],
-					"description": "%makefile-tools.configuration.makefile.preConfigureArgs.description%",
-					"items": {
-						"type": "string"
-					},
-					"type": "array"
-				},
-				"makefile.preConfigureScript": {
-					"default": null,
-					"description": "%makefile-tools.configuration.makefile.preConfigureScript.description%",
-					"scope": "resource",
-					"type": "string"
-				},
-				"makefile.saveBeforeBuildOrConfigure": {
-					"default": true,
-					"description": "%makefile-tools.configuration.makefile.saveBeforeBuildOrConfigure.description%",
-					"scope": "resource",
-					"type": "boolean"
-				}
-			},
-			"title": "Makefile Tools",
-			"type": "object"
-		},
-		"menus": {
-			"commandPalette": [
-				{
-					"command": "makefile.configure",
-					"when": "isWorkspaceTrusted || makefile:testing"
-				},
-				{
-					"command": "makefile.cleanConfigure",
-					"when": "isWorkspaceTrusted || makefile:testing"
-				},
-				{
-					"command": "makefile.outline.openMakefilePathSetting",
-					"when": "isWorkspaceTrusted || makefile:testing"
-				},
-				{
-					"command": "makefile.outline.openMakefileFile",
-					"when": "isWorkspaceTrusted || makefile:testing"
-				},
-				{
-					"command": "makefile.outline.openMakePathSetting",
-					"when": "isWorkspaceTrusted || makefile:testing"
-				},
-				{
-					"command": "makefile.outline.openBuildLogSetting",
-					"when": "isWorkspaceTrusted || makefile:testing"
-				},
-				{
-					"command": "makefile.outline.openBuildLogFile",
-					"when": "isWorkspaceTrusted || makefile:testing"
-				},
-				{
-					"command": "makefile.preConfigure",
-					"when": "makefile:fullFeatureSet"
-				},
-				{
-					"command": "makefile.postConfigure",
-					"when": "makefile:fullFeatureSet"
-				},
-				{
-					"command": "makefile.buildTarget",
-					"when": "makefile:fullFeatureSet"
-				},
-				{
-					"command": "makefile.buildCleanTarget",
-					"when": "makefile:fullFeatureSet"
-				},
-				{
-					"command": "makefile.buildAll",
-					"when": "makefile:fullFeatureSet"
-				},
-				{
-					"command": "makefile.buildCleanAll",
-					"when": "makefile:fullFeatureSet"
-				},
-				{
-					"command": "makefile.launchDebug",
-					"when": "makefile:localDebugFeature"
-				},
-				{
-					"command": "makefile.launchRun",
-					"when": "makefile:localRunFeature"
-				},
-				{
-					"command": "makefile.setBuildConfiguration",
-					"when": "makefile:fullFeatureSet"
-				},
-				{
-					"command": "makefile.setBuildTarget",
-					"when": "makefile:fullFeatureSet"
-				},
-				{
-					"command": "makefile.setLaunchConfiguration",
-					"when": "makefile:localDebugFeature"
-				},
-				{
-					"command": "makefile.outline.configure",
-					"when": "never"
-				},
-				{
-					"command": "makefile.outline.cleanConfigure",
-					"when": "never"
-				},
-				{
-					"command": "makefile.outline.preConfigure",
-					"when": "never"
-				},
-				{
-					"command": "makefile.outline.postConfigure",
-					"when": "never"
-				},
-				{
-					"command": "makefile.outline.buildTarget",
-					"when": "never"
-				},
-				{
-					"command": "makefile.outline.buildCleanTarget",
-					"when": "never"
-				},
-				{
-					"command": "makefile.outline.launchDebug",
-					"when": "never"
-				},
-				{
-					"command": "makefile.outline.launchRun",
-					"when": "never"
-				},
-				{
-					"command": "makefile.outline.setBuildConfiguration",
-					"when": "never"
-				},
-				{
-					"command": "makefile.outline.setBuildTarget",
-					"when": "never"
-				},
-				{
-					"command": "makefile.outline.setLaunchConfiguration",
-					"when": "never"
-				},
-				{
-					"command": "makefile.resetState",
-					"when": "isWorkspaceTrusted || makefile:testing"
-				}
-			],
-			"view/item/context": [
-				{
-					"command": "makefile.outline.configure",
-					"group": "1_stateActions@1",
-					"when": "view == makefile.outline && viewItem =~ /nodeType=configuration/"
-				},
-				{
-					"command": "makefile.outline.cleanConfigure",
-					"group": "1_stateActions@2",
-					"when": "view == makefile.outline && viewItem =~ /nodeType=configuration/"
-				},
-				{
-					"command": "makefile.outline.setBuildConfiguration",
-					"group": "inline@1",
-					"when": "makefile:fullFeatureSet && view == makefile.outline && viewItem =~ /nodeType=configuration/"
-				},
-				{
-					"command": "makefile.outline.buildTarget",
-					"group": "1_stateActions@1",
-					"when": "makefile:fullFeatureSet && view == makefile.outline && viewItem =~ /nodeType=buildTarget/"
-				},
-				{
-					"command": "makefile.outline.buildCleanTarget",
-					"group": "1_stateActions@2",
-					"when": "makefile:fullFeatureSet && view == makefile.outline && viewItem =~ /nodeType=buildTarget/"
-				},
-				{
-					"command": "makefile.outline.setBuildTarget",
-					"group": "inline@1",
-					"when": "makefile:fullFeatureSet && view == makefile.outline && viewItem =~ /nodeType=buildTarget/"
-				},
-				{
-					"command": "makefile.outline.launchDebug",
-					"group": "1_stateActions@1",
-					"when": "makefile:fullFeatureSet && view == makefile.outline && viewItem =~ /nodeType=launchTarget/"
-				},
-				{
-					"command": "makefile.outline.launchRun",
-					"group": "1_stateActions@2",
-					"when": "makefile:fullFeatureSet && view == makefile.outline && viewItem =~ /nodeType=launchTarget/"
-				},
-				{
-					"command": "makefile.outline.setLaunchConfiguration",
-					"group": "inline@1",
-					"when": "makefile:fullFeatureSet && view == makefile.outline && viewItem =~ /nodeType=launchTarget/"
-				},
-				{
-					"command": "makefile.outline.openMakefilePathSetting",
-					"group": "inline@2",
-					"when": "view == makefile.outline && viewItem =~ /nodeType=makefilePathInfo/"
-				},
-				{
-					"command": "makefile.outline.openMakefileFile",
-					"group": "inline@1",
-					"when": "view == makefile.outline && viewItem =~ /nodeType=makefilePathInfo/ && makefile.makefileFilePresent"
-				},
-				{
-					"command": "makefile.outline.openMakePathSetting",
-					"group": "inline@1",
-					"when": "view == makefile.outline && viewItem =~ /nodeType=makePathInfo/"
-				},
-				{
-					"command": "makefile.outline.openBuildLogSetting",
-					"group": "inline@1",
-					"when": "view == makefile.outline && viewItem =~ /nodeType=buildLogPathInfo/"
-				},
-				{
-					"command": "makefile.outline.openBuildLogFile",
-					"group": "inline@1",
-					"when": "view == makefile.outline && viewItem =~ /nodeType=buildLogPathInfo/ && makefile.buildLogFilePresent"
-				}
-			],
-			"view/title": [
-				{
-					"command": "makefile.outline.preConfigure",
-					"group": "1_makefileOutline@1",
-					"when": "view == makefile.outline"
-				},
-				{
-					"command": "makefile.outline.postConfigure",
-					"group": "1_makefileOutline@2",
-					"when": "view == makefile.outline"
-				},
-				{
-					"command": "makefile.outline.configure",
-					"group": "1_makefileOutline@3",
-					"when": "view == makefile.outline"
-				},
-				{
-					"command": "makefile.outline.cleanConfigure",
-					"group": "1_makefileOutline@4",
-					"when": "view == makefile.outline"
-				},
-				{
-					"command": "makefile.outline.buildTarget",
-					"group": "navigation@1",
-					"when": "makefile:fullFeatureSet && view == makefile.outline"
-				},
-				{
-					"command": "makefile.outline.buildCleanTarget",
-					"group": "1_makefileOutline@4",
-					"when": "makefile:fullFeatureSet && view == makefile.outline"
-				},
-				{
-					"command": "makefile.outline.launchDebug",
-					"group": "navigation@2",
-					"when": "makefile:fullFeatureSet && view == makefile.outline && makefile:localDebugFeature"
-				},
-				{
-					"command": "makefile.outline.launchRun",
-					"group": "navigation@3",
-					"when": "makefile:fullFeatureSet && view == makefile.outline && makefile:localRunFeature"
-				}
-			]
-		},
-		"problemMatchers": [
-			{
-				"fileLocation": [
-					"autoDetect",
-					"${command:makefile.makeBaseDirectory}"
-				],
-				"name": "gcc",
-				"owner": "makefile-tools",
-				"pattern": {
-					"column": 3,
-					"file": 1,
-					"line": 2,
-					"message": 5,
-					"regexp": "^(.*?):(\\d+):(\\d*):?\\s+(?:fatal\\s+)?(warning|error):\\s+(.*)$",
-					"severity": 4
-				},
-				"source": "gcc"
-			},
-			{
-				"base": "$msCompile",
-				"fileLocation": [
-					"autoDetect",
-					"${command:makefile.makeBaseDirectory}"
-				],
-				"name": "msvc",
-				"owner": "makefile-tools",
-				"source": "msvc"
-			}
-		],
-		"views": {
-			"makefile__viewContainer": [
-				{
-					"id": "makefile.outline",
-					"name": "%makefile-tools.configuration.views.makefile.outline.description%",
-					"when": "isWorkspaceTrusted || makefile:testing"
-				}
-			]
-		},
-		"viewsContainers": {
-			"activitybar": [
-				{
-					"icon": "res/viewcontainer.svg",
-					"id": "makefile__viewContainer",
-					"title": "Makefile",
-					"when": "makefile:fullFeatureSet"
-				}
-			]
-		}
-	},
-	"dependencies": {
-		"@types/glob": "^7.1.1",
-		"glob": "^7.1.6",
-		"module-alias": "^2.2.2",
-		"uuid": "^9.0.1"
-	},
-	"description": "Provide makefile support in VS Code: C/C++ IntelliSense, build, debug/run.",
-	"devDependencies": {
-		"@octokit/rest": "^18.1.1",
-		"@types/chai": "^4.2.15",
-		"@types/chai-as-promised": "^7.1.3",
-		"@types/chai-string": "^1.4.2",
-		"@types/node": "^20.14.2",
-		"@types/uuid": "^9.0.7",
-		"chai": "^4.3.0",
-		"chai-as-promised": "^7.1.1",
-		"chai-string": "^1.5.0",
-		"fs-extra": "^9.1.0",
-		"jsonc-parser": "^3.0.0",
-		"parse-git-config": "^3.0.0",
-		"ts-loader": "^8.0.17",
-		"vrsource-tslint-rules": "^6.0.0"
-	},
-	"displayName": "Makefile Tools",
-	"icon": "res/makefile-logo.png",
-	"main": "./dist/main",
-	"name": "makefile-tools",
-	"preview": true,
-	"qna": "https://github.com/Microsoft/vscode-makefile-tools/issues",
-	"readme": "README.md",
-	"resolutions": {
-		"ansi-regex": "^5.0.1",
-		"glob-parent": "^5.1.2",
-		"markdown-it": "^12.3.2",
-		"minimatch": "^3.0.5",
-		"minimist": "^1.2.6",
-		"nanoid": "^3.1.20",
-		"xml2js": "^0.5.0"
-	},
-	"scripts": {
-		"bundle-assets": "gulp bundle-assets",
-		"compile": "yarn install && webpack --mode development",
-		"compile-production": "yarn install && yarn run translations-generate && yarn run bundle-assets && webpack --env BUILD_VSCODE_NLS=true --mode production",
-		"compile-watch": "yarn install && webpack --mode development --watch --progress",
-		"translations-export": "gulp translations-export",
-		"translations-generate": "gulp translations-generate",
-		"translations-import": "gulp translations-import"
-	}
-=======
   "name": "makefile-tools",
   "displayName": "Makefile Tools",
   "description": "Provide makefile support in VS Code: C/C++ IntelliSense, build, debug/run.",
@@ -1786,5 +919,4 @@
       "description": ""
     }
   }
->>>>>>> f3fec776
 }