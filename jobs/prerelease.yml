--- conflicted
+++ resolved
@@ -32,35 +32,6 @@
       value: real
 
 extends:
-<<<<<<< HEAD
-    template: azure-pipelines/MicroBuild.1ES.Official.yml@MicroBuildTemplate
-    parameters:
-        pool:
-            name: VSEngSS-MicroBuild2022-1ES
-        sdl:
-            sourceAnalysisPool:
-                name: VSEngSS-MicroBuild2022-1ES
-        customBuildTags:
-            - ES365AIMigrationTooling
-        stages:
-            - stage: stage
-              jobs:
-                  - job: Job_1
-                    displayName: Build pre-release
-                    templateContext:
-                        outputs:
-                            - output: pipelineArtifact
-                              displayName: "Publish VSIX"
-                              targetPath: $(Build.ArtifactStagingDirectory)/vsix
-                              artifactName: vsix
-                              sbomBuildDropPath: $(Build.ArtifactStagingDirectory)
-                        # No need for SBOM, it's now located in the vsix artifact
-                    steps:
-                        - checkout: self
-                          clean: true
-                          fetchTags: false
-                        - template: /jobs/shared/build.yml@self
-=======
   template: azure-pipelines/MicroBuild.1ES.Official.yml@MicroBuildTemplate
   parameters:
     pool:
@@ -126,5 +97,4 @@
                   ignoreLASTEXITCODE: true
               - template: /jobs/shared/build.yml@self
                 parameters:
-                  ReleaseVersion: $(ReleaseVersion)
->>>>>>> 3864def9
+                  ReleaseVersion: $(ReleaseVersion)