# Copyright (c) Microsoft Corporation.
# Licensed under the MIT License.

parameters:
    - name: SignTypeOverride
      displayName: Signing Type Override
      type: string
      default: default
      values:
          - default
          - test
          - real
    - name: VerifyChangelog
      displayName: Attest that CHANGELOG.md is up-to-date.
      type: string
      default: no
      values:
          - yes
          - no
    - name: VerifyNotice
      displayName: Attest that all NOTICE files are up-to-date.
      type: string
      default: no
      values:
          - yes
          - no
    - name: ReleaseVersion
      displayName: Release Version to set in the vsix package
      type: string
      default: unset

trigger: none

resources:
    repositories:
        - repository: self
          type: git
          ref: refs/heads/main
        - repository: MicroBuildTemplate
          type: git
          name: 1ESPipelineTemplates/MicroBuildTemplate
          ref: refs/tags/release

name: $(Date:yyyyMMdd).$(Rev:r)

variables:
    IsPreRelease: 0
    # ReleaseVersion is set in the versions tab so it can be edited.
    # VerifyNotice is set in the versions tab so it can be edited.
    # VerifyChangelog is set in the versions tab so it can be edited.
    TeamName: C++ Cross Platform and Cloud
    # If the user didn't override the signing type, then only real-sign on main.
    ${{ if ne(parameters.SignTypeOverride, 'default') }}:
        SignType: ${{ parameters.SignTypeOverride }}
    ? ${{ if and(eq(parameters.SignTypeOverride, 'default'),
      eq(variables['Build.SourceBranchName'], 'main')) }}
    : SignType: real
    ? ${{ if and(eq(parameters.SignTypeOverride, 'default'),
      not(eq(variables['Build.SourceBranchName'], 'main'))) }}
    : SignType: test

extends:
<<<<<<< HEAD
    template: azure-pipelines/MicroBuild.1ES.Official.yml@MicroBuildTemplate
    parameters:
        pool:
            name: VSEngSS-MicroBuild2022-1ES
        sdl:
            sourceAnalysisPool:
                name: VSEngSS-MicroBuild2022-1ES
        customBuildTags:
            - ES365AIMigrationTooling
        stages:
            - stage: stage
              jobs:
                  - job: Job_1
                    displayName: Build release
                    templateContext:
                        outputs:
                            - output: pipelineArtifact
                              displayName: "Publish VSIX"
                              targetPath: $(Build.ArtifactStagingDirectory)/vsix
                              artifactName: vsix
                              sbomBuildDropPath: $(Build.ArtifactStagingDirectory)
                        # No need for the SBOM, it's now located in the vsix artifact
                    steps:
                        - checkout: self
                          clean: true
                          fetchTags: false
                        - ${{ if not(eq(parameters.VerifyChangelog, 'yes')) }}:
                              - "CHANGELOG.md should be updated before
                                scheduling the pipeline."
                        - ${{ if not(eq(parameters.VerifyNotice, 'yes')) }}:
                              - "Third party notices should be updated before
                                scheduling the pipeline."
                        - ${{ if not(eq(parameters.ReleaseVersion, 'yes')) }}:
                              - "ReleaseVersion needs to be set before
                                scheduling the pipeline."
                        - template: /jobs/shared/build.yml@self
=======
  template: azure-pipelines/MicroBuild.1ES.Official.yml@MicroBuildTemplate
  parameters:
    pool:
      name: VSEngSS-MicroBuild2022-1ES
    sdl:
      sourceAnalysisPool:
        name: VSEngSS-MicroBuild2022-1ES
    customBuildTags:
      - ES365AIMigrationTooling
    stages:
      - stage: stage
        jobs:
          - job: Job_1
            displayName: Build release
            templateContext:
              outputs:
                - output: pipelineArtifact
                  displayName: "Publish VSIX"
                  targetPath: $(Build.ArtifactStagingDirectory)/vsix
                  artifactName: vsix
                  sbomBuildDropPath: $(Build.ArtifactStagingDirectory)
              # No need for the SBOM, it's now located in the vsix artifact
            steps:
              - checkout: self
                clean: true
                fetchTags: false
              - ${{ if not(eq(parameters.VerifyChangelog, 'yes')) }}:
                  - "CHANGELOG.md should be updated before scheduling the pipeline."
              - ${{ if not(eq(parameters.VerifyNotice, 'yes')) }}:
                  - "Third party notices should be updated before scheduling the pipeline."
              - ${{ if eq(parameters.ReleaseVersion, 'unset') }}:
                  - "ReleaseVersion needs to be set before scheduling the pipeline."
              - template: /jobs/shared/build.yml@self
                parameters:
                  ReleaseVersion: ${{ parameters.ReleaseVersion }}
>>>>>>> 29a20d13
<|MERGE_RESOLUTION|>--- conflicted
+++ resolved
@@ -60,44 +60,6 @@
     : SignType: test
 
 extends:
-<<<<<<< HEAD
-    template: azure-pipelines/MicroBuild.1ES.Official.yml@MicroBuildTemplate
-    parameters:
-        pool:
-            name: VSEngSS-MicroBuild2022-1ES
-        sdl:
-            sourceAnalysisPool:
-                name: VSEngSS-MicroBuild2022-1ES
-        customBuildTags:
-            - ES365AIMigrationTooling
-        stages:
-            - stage: stage
-              jobs:
-                  - job: Job_1
-                    displayName: Build release
-                    templateContext:
-                        outputs:
-                            - output: pipelineArtifact
-                              displayName: "Publish VSIX"
-                              targetPath: $(Build.ArtifactStagingDirectory)/vsix
-                              artifactName: vsix
-                              sbomBuildDropPath: $(Build.ArtifactStagingDirectory)
-                        # No need for the SBOM, it's now located in the vsix artifact
-                    steps:
-                        - checkout: self
-                          clean: true
-                          fetchTags: false
-                        - ${{ if not(eq(parameters.VerifyChangelog, 'yes')) }}:
-                              - "CHANGELOG.md should be updated before
-                                scheduling the pipeline."
-                        - ${{ if not(eq(parameters.VerifyNotice, 'yes')) }}:
-                              - "Third party notices should be updated before
-                                scheduling the pipeline."
-                        - ${{ if not(eq(parameters.ReleaseVersion, 'yes')) }}:
-                              - "ReleaseVersion needs to be set before
-                                scheduling the pipeline."
-                        - template: /jobs/shared/build.yml@self
-=======
   template: azure-pipelines/MicroBuild.1ES.Official.yml@MicroBuildTemplate
   parameters:
     pool:
@@ -132,5 +94,4 @@
                   - "ReleaseVersion needs to be set before scheduling the pipeline."
               - template: /jobs/shared/build.yml@self
                 parameters:
-                  ReleaseVersion: ${{ parameters.ReleaseVersion }}
->>>>>>> 29a20d13
+                  ReleaseVersion: ${{ parameters.ReleaseVersion }}